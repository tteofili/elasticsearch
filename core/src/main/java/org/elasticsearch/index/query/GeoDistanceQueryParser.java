/*
 * Licensed to Elasticsearch under one or more contributor
 * license agreements. See the NOTICE file distributed with
 * this work for additional information regarding copyright
 * ownership. Elasticsearch licenses this file to you under
 * the Apache License, Version 2.0 (the "License"); you may
 * not use this file except in compliance with the License.
 * You may obtain a copy of the License at
 *
 *    http://www.apache.org/licenses/LICENSE-2.0
 *
 * Unless required by applicable law or agreed to in writing,
 * software distributed under the License is distributed on an
 * "AS IS" BASIS, WITHOUT WARRANTIES OR CONDITIONS OF ANY
 * KIND, either express or implied.  See the License for the
 * specific language governing permissions and limitations
 * under the License.
 */

package org.elasticsearch.index.query;

<<<<<<< HEAD
=======
import org.apache.lucene.search.Query;
import org.elasticsearch.Version;
import org.elasticsearch.common.ParsingException;
>>>>>>> c8d1f7aa
import org.elasticsearch.common.geo.GeoDistance;
import org.elasticsearch.common.geo.GeoPoint;
import org.elasticsearch.common.geo.GeoUtils;
import org.elasticsearch.common.unit.DistanceUnit;
import org.elasticsearch.common.xcontent.XContentParser;
import org.elasticsearch.index.mapper.geo.GeoPointFieldMapper;

import java.io.IOException;

/**
 * Parses a GeoDistanceQuery. See also
 *
 * <pre>
 * {
 *     "name.lat" : 1.1,
 *     "name.lon" : 1.2,
 * }
 * </pre>
 */
public class GeoDistanceQueryParser extends BaseQueryParser {

    @Override
    public String[] names() {
        return new String[]{GeoDistanceQueryBuilder.NAME, "geoDistance"};
    }

    @Override
<<<<<<< HEAD
    public QueryBuilder fromXContent(QueryParseContext parseContext) throws IOException, QueryParsingException {
=======
    public Query parse(QueryParseContext parseContext) throws IOException, ParsingException {
>>>>>>> c8d1f7aa
        XContentParser parser = parseContext.parser();

        XContentParser.Token token;

        float boost = AbstractQueryBuilder.DEFAULT_BOOST;
        String queryName = null;
        String currentFieldName = null;
        GeoPoint point = new GeoPoint(Double.NaN, Double.NaN);
        String fieldName = null;
        Object vDistance = null;
        DistanceUnit unit = GeoDistanceQueryBuilder.DEFAULT_DISTANCE_UNIT;
        GeoDistance geoDistance = GeoDistanceQueryBuilder.DEFAULT_GEO_DISTANCE;
        String optimizeBbox = GeoDistanceQueryBuilder.DEFAULT_OPTIMIZE_BBOX;
        boolean coerce = GeoDistanceQueryBuilder.DEFAULT_COERCE;
        boolean ignoreMalformed = GeoDistanceQueryBuilder.DEFAULT_IGNORE_MALFORMED;

        while ((token = parser.nextToken()) != XContentParser.Token.END_OBJECT) {
            if (token == XContentParser.Token.FIELD_NAME) {
                currentFieldName = parser.currentName();
            } else if (parseContext.isDeprecatedSetting(currentFieldName)) {
                // skip
            } else if (token == XContentParser.Token.START_ARRAY) {
                fieldName = currentFieldName;
                GeoUtils.parseGeoPoint(parser, point);
            } else if (token == XContentParser.Token.START_OBJECT) {
                // the json in the format of -> field : { lat : 30, lon : 12 }
                String currentName = parser.currentName();
                fieldName = currentFieldName;
                while ((token = parser.nextToken()) != XContentParser.Token.END_OBJECT) {
                    if (token == XContentParser.Token.FIELD_NAME) {
                        currentName = parser.currentName();
                    } else if (token.isValue()) {
                        if (currentName.equals(GeoPointFieldMapper.Names.LAT)) {
                            point.resetLat(parser.doubleValue());
                        } else if (currentName.equals(GeoPointFieldMapper.Names.LON)) {
                            point.resetLon(parser.doubleValue());
                        } else if (currentName.equals(GeoPointFieldMapper.Names.GEOHASH)) {
                            point.resetFromGeoHash(parser.text());
                        } else {
                            throw new ParsingException(parseContext, "[geo_distance] query does not support [" + currentFieldName
                                    + "]");
                        }
                    }
                }
            } else if (token.isValue()) {
                if ("distance".equals(currentFieldName)) {
                    if (token == XContentParser.Token.VALUE_STRING) {
                        vDistance = parser.text(); // a String
                    } else {
                        vDistance = parser.numberValue(); // a Number
                    }
                } else if ("unit".equals(currentFieldName)) {
                    unit = DistanceUnit.fromString(parser.text());
                } else if ("distance_type".equals(currentFieldName) || "distanceType".equals(currentFieldName)) {
                    geoDistance = GeoDistance.fromString(parser.text());
                } else if (currentFieldName.endsWith(GeoPointFieldMapper.Names.LAT_SUFFIX)) {
                    point.resetLat(parser.doubleValue());
                    fieldName = currentFieldName.substring(0, currentFieldName.length() - GeoPointFieldMapper.Names.LAT_SUFFIX.length());
                } else if (currentFieldName.endsWith(GeoPointFieldMapper.Names.LON_SUFFIX)) {
                    point.resetLon(parser.doubleValue());
                    fieldName = currentFieldName.substring(0, currentFieldName.length() - GeoPointFieldMapper.Names.LON_SUFFIX.length());
                } else if (currentFieldName.endsWith(GeoPointFieldMapper.Names.GEOHASH_SUFFIX)) {
                    point.resetFromGeoHash(parser.text());
                    fieldName = currentFieldName.substring(0, currentFieldName.length() - GeoPointFieldMapper.Names.GEOHASH_SUFFIX.length());
                } else if ("_name".equals(currentFieldName)) {
                    queryName = parser.text();
                } else if ("boost".equals(currentFieldName)) {
                    boost = parser.floatValue();
                } else if ("optimize_bbox".equals(currentFieldName) || "optimizeBbox".equals(currentFieldName)) {
                    optimizeBbox = parser.textOrNull();
                } else if ("coerce".equals(currentFieldName) || ("normalize".equals(currentFieldName))) {
                    coerce = parser.booleanValue();
                    if (coerce == true) {
                        ignoreMalformed = true;
                    }
                } else if ("ignore_malformed".equals(currentFieldName)) {
                    ignoreMalformed = parser.booleanValue();
                } else {
                    point.resetFromString(parser.text());
                    fieldName = currentFieldName;
                }
            }
        }

<<<<<<< HEAD
        if (vDistance == null) {
            throw new QueryParsingException(parseContext, "geo_distance requires 'distance' to be specified");
=======
        // validation was not available prior to 2.x, so to support bwc percolation queries we only ignore_malformed on 2.x created indexes
        if (!indexCreatedBeforeV2_0 && !ignoreMalformed) {
            if (point.lat() > 90.0 || point.lat() < -90.0) {
                throw new ParsingException(parseContext, "illegal latitude value [{}] for [{}]", point.lat(), NAME);
            }
            if (point.lon() > 180.0 || point.lon() < -180) {
                throw new ParsingException(parseContext, "illegal longitude value [{}] for [{}]", point.lon(), NAME);
            }
        }

        if (coerce) {
            GeoUtils.normalizePoint(point, coerce, coerce);
        }

        if (vDistance == null) {
            throw new ParsingException(parseContext, "geo_distance requires 'distance' to be specified");
        } else if (vDistance instanceof Number) {
            distance = DistanceUnit.DEFAULT.convert(((Number) vDistance).doubleValue(), unit);
        } else {
            distance = DistanceUnit.parse((String) vDistance, unit, DistanceUnit.DEFAULT);
>>>>>>> c8d1f7aa
        }

<<<<<<< HEAD
        GeoDistanceQueryBuilder qb = new GeoDistanceQueryBuilder(fieldName);
        if (vDistance instanceof Number) {
            qb.distance(((Number) vDistance).doubleValue(), unit);
        } else {
            qb.distance((String) vDistance, unit);
=======
        MappedFieldType fieldType = parseContext.fieldMapper(fieldName);
        if (fieldType == null) {
            throw new ParsingException(parseContext, "failed to find geo_point field [" + fieldName + "]");
        }
        if (!(fieldType instanceof GeoPointFieldMapper.GeoPointFieldType)) {
            throw new ParsingException(parseContext, "field [" + fieldName + "] is not a geo_point field");
>>>>>>> c8d1f7aa
        }
        qb.point(point);
        qb.coerce(coerce);
        qb.ignoreMalformed(ignoreMalformed);
        qb.optimizeBbox(optimizeBbox);
        qb.geoDistance(geoDistance);
        qb.boost(boost);
        qb.queryName(queryName);
        return qb;
    }

    @Override
    public GeoDistanceQueryBuilder getBuilderPrototype() {
        return GeoDistanceQueryBuilder.PROTOTYPE;
    }
}<|MERGE_RESOLUTION|>--- conflicted
+++ resolved
@@ -19,12 +19,7 @@
 
 package org.elasticsearch.index.query;
 
-<<<<<<< HEAD
-=======
-import org.apache.lucene.search.Query;
-import org.elasticsearch.Version;
 import org.elasticsearch.common.ParsingException;
->>>>>>> c8d1f7aa
 import org.elasticsearch.common.geo.GeoDistance;
 import org.elasticsearch.common.geo.GeoPoint;
 import org.elasticsearch.common.geo.GeoUtils;
@@ -52,11 +47,7 @@
     }
 
     @Override
-<<<<<<< HEAD
-    public QueryBuilder fromXContent(QueryParseContext parseContext) throws IOException, QueryParsingException {
-=======
-    public Query parse(QueryParseContext parseContext) throws IOException, ParsingException {
->>>>>>> c8d1f7aa
+    public QueryBuilder fromXContent(QueryParseContext parseContext) throws IOException {
         XContentParser parser = parseContext.parser();
 
         XContentParser.Token token;
@@ -141,47 +132,15 @@
             }
         }
 
-<<<<<<< HEAD
         if (vDistance == null) {
-            throw new QueryParsingException(parseContext, "geo_distance requires 'distance' to be specified");
-=======
-        // validation was not available prior to 2.x, so to support bwc percolation queries we only ignore_malformed on 2.x created indexes
-        if (!indexCreatedBeforeV2_0 && !ignoreMalformed) {
-            if (point.lat() > 90.0 || point.lat() < -90.0) {
-                throw new ParsingException(parseContext, "illegal latitude value [{}] for [{}]", point.lat(), NAME);
-            }
-            if (point.lon() > 180.0 || point.lon() < -180) {
-                throw new ParsingException(parseContext, "illegal longitude value [{}] for [{}]", point.lon(), NAME);
-            }
+            throw new ParsingException(parseContext, "geo_distance requires 'distance' to be specified");
         }
 
-        if (coerce) {
-            GeoUtils.normalizePoint(point, coerce, coerce);
-        }
-
-        if (vDistance == null) {
-            throw new ParsingException(parseContext, "geo_distance requires 'distance' to be specified");
-        } else if (vDistance instanceof Number) {
-            distance = DistanceUnit.DEFAULT.convert(((Number) vDistance).doubleValue(), unit);
-        } else {
-            distance = DistanceUnit.parse((String) vDistance, unit, DistanceUnit.DEFAULT);
->>>>>>> c8d1f7aa
-        }
-
-<<<<<<< HEAD
         GeoDistanceQueryBuilder qb = new GeoDistanceQueryBuilder(fieldName);
         if (vDistance instanceof Number) {
             qb.distance(((Number) vDistance).doubleValue(), unit);
         } else {
             qb.distance((String) vDistance, unit);
-=======
-        MappedFieldType fieldType = parseContext.fieldMapper(fieldName);
-        if (fieldType == null) {
-            throw new ParsingException(parseContext, "failed to find geo_point field [" + fieldName + "]");
-        }
-        if (!(fieldType instanceof GeoPointFieldMapper.GeoPointFieldType)) {
-            throw new ParsingException(parseContext, "field [" + fieldName + "] is not a geo_point field");
->>>>>>> c8d1f7aa
         }
         qb.point(point);
         qb.coerce(coerce);
