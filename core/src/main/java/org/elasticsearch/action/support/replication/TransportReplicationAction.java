--- conflicted
+++ resolved
@@ -194,38 +194,8 @@
     }
 
     protected boolean retryPrimaryException(Throwable e) {
-<<<<<<< HEAD
-        return e.getClass() == RetryOnPrimaryException.class
-            || TransportActions.isShardNotAvailableException(e);
-    }
-
-    /**
-     * Should an exception be ignored when the operation is performed on the replica.
-     */
-    protected boolean ignoreReplicaException(Throwable e) {
-        if (TransportActions.isShardNotAvailableException(e)) {
-            return true;
-        }
-        // on version conflict or document missing, it means
-        // that a new change has crept into the replica, and it's fine
-        if (isConflictException(e)) {
-            return true;
-        }
-        return false;
-    }
-
-    protected boolean isConflictException(Throwable e) {
-        Throwable cause = ExceptionsHelper.unwrapCause(e);
-        // on version conflict or document missing, it means
-        // that a new change has crept into the replica, and it's fine
-        if (cause instanceof VersionConflictEngineException) {
-            return true;
-        }
-        return false;
-=======
         return e.getClass() == ReplicationOperation.RetryOnPrimaryException.class
             || TransportActions.isShardNotAvailableException(e);
->>>>>>> d3d57da8
     }
 
     protected static class WriteResult<T extends ReplicationResponse> {
@@ -741,293 +711,7 @@
     protected Releasable acquireReplicaOperationLock(ShardId shardId, long primaryTerm) {
         IndexService indexService = indicesService.indexServiceSafe(shardId.getIndex());
         IndexShard indexShard = indexService.getShard(shardId.id());
-<<<<<<< HEAD
-        return IndexShardReferenceImpl.createOnReplica(indexShard, primaryTerm);
-    }
-
-    /**
-     * Responsible for sending replica requests (see {@link AsyncReplicaAction}) to nodes with replica copy, including
-     * relocating copies
-     */
-    final class ReplicationPhase extends AbstractRunnable {
-
-        private final ReplicationTask task;
-        private final ReplicaRequest replicaRequest;
-        private final Response finalResponse;
-        private final TransportChannel channel;
-        private final ShardId shardId;
-        private final List<ShardRouting> shards;
-        private final DiscoveryNodes nodes;
-        private final boolean executeOnReplica;
-        private final AtomicBoolean finished = new AtomicBoolean();
-        private final AtomicInteger success = new AtomicInteger(1); // We already wrote into the primary shard
-        private final ConcurrentMap<String, Throwable> shardReplicaFailures = ConcurrentCollections.newConcurrentMap();
-        private final AtomicInteger pending;
-        private final int totalShards;
-        private final IndexShardReference indexShardReference;
-
-        public ReplicationPhase(ReplicationTask task, ReplicaRequest replicaRequest, Response finalResponse, ShardId shardId,
-                                TransportChannel channel, IndexShardReference indexShardReference) {
-            this.task = task;
-            this.replicaRequest = replicaRequest;
-            this.channel = channel;
-            this.finalResponse = finalResponse;
-            this.indexShardReference = indexShardReference;
-            this.shardId = shardId;
-
-            // we have to get a new state after successfully indexing into the primary in order to honour recovery semantics.
-            // we have to make sure that every operation indexed into the primary after recovery start will also be replicated
-            // to the recovery target. If we use an old cluster state, we may miss a relocation that has started since then.
-            // If the index gets deleted after primary operation, we skip replication
-            final ClusterState state = clusterService.state();
-            final IndexShardRoutingTable shardRoutingTable = state.getRoutingTable().shardRoutingTableOrNull(shardId);
-            final IndexMetaData indexMetaData = state.getMetaData().index(shardId.getIndex());
-            List<ShardRouting> shards = shards(shardRoutingTable);
-            boolean executeOnReplica = (indexMetaData == null) || shouldExecuteReplication(indexMetaData.getSettings());
-            DiscoveryNodes nodes = state.getNodes();
-
-            if (shards.isEmpty()) {
-                logger.debug("replication phase for request [{}] on [{}] is skipped due to index deletion after primary operation", replicaRequest, shardId);
-            }
-
-            // we calculate number of target nodes to send replication operations, including nodes with relocating shards
-            AtomicInteger numberOfPendingShardInstances = new AtomicInteger();
-            this.totalShards = countTotalAndPending(shards, executeOnReplica, nodes, numberOfPendingShardInstances);
-            this.pending = numberOfPendingShardInstances;
-            this.shards = shards;
-            this.executeOnReplica = executeOnReplica;
-            this.nodes = nodes;
-            if (logger.isTraceEnabled()) {
-                logger.trace("replication phase started. pending [{}], action [{}], request [{}], cluster state version used [{}]", pending.get(),
-                        transportReplicaAction, replicaRequest, state.version());
-            }
-        }
-
-        private int countTotalAndPending(List<ShardRouting> shards, boolean executeOnReplica, DiscoveryNodes nodes, AtomicInteger pending) {
-            assert pending.get() == 0;
-            int numberOfIgnoredShardInstances = performOnShards(shards, executeOnReplica, nodes, shard -> pending.incrementAndGet(), shard -> pending.incrementAndGet());
-            // one for the local primary copy
-            return 1 + numberOfIgnoredShardInstances + pending.get();
-        }
-
-        private int performOnShards(List<ShardRouting> shards, boolean executeOnReplica, DiscoveryNodes nodes, Consumer<ShardRouting> onLocalShard, Consumer<ShardRouting> onRelocatingShard) {
-            int numberOfIgnoredShardInstances = 0;
-            for (ShardRouting shard : shards) {
-                if (shard.primary() == false && executeOnReplica == false) {
-                    // If the replicas use shadow replicas, there is no reason to
-                    // perform the action on the replica, so skip it and
-                    // immediately return
-
-                    // this delays mapping updates on replicas because they have
-                    // to wait until they get the new mapping through the cluster
-                    // state, which is why we recommend pre-defined mappings for
-                    // indices using shadow replicas
-                    numberOfIgnoredShardInstances++;
-                    continue;
-                }
-                if (shard.unassigned()) {
-                    numberOfIgnoredShardInstances++;
-                    continue;
-                }
-                // we index on a replica that is initializing as well since we might not have got the event
-                // yet that it was started. We will get an exception IllegalShardState exception if its not started
-                // and that's fine, we will ignore it
-
-                // we never execute replication operation locally as primary operation has already completed locally
-                // hence, we ignore any local shard for replication
-                if (nodes.localNodeId().equals(shard.currentNodeId()) == false) {
-                    onLocalShard.accept(shard);
-                }
-                // send operation to relocating shard
-                // local shard can be a relocation target of a primary that is in relocated state
-                if (shard.relocating() && nodes.localNodeId().equals(shard.relocatingNodeId()) == false) {
-                    onRelocatingShard.accept(shard);
-                }
-            }
-            return numberOfIgnoredShardInstances;
-        }
-
-        private List<ShardRouting> shards(IndexShardRoutingTable shardRoutingTable) {
-            return (shardRoutingTable != null) ? shardRoutingTable.shards() : Collections.emptyList();
-        }
-
-        /**
-         * total shard copies
-         */
-        int totalShards() {
-            return totalShards;
-        }
-
-        /**
-         * total successful operations so far
-         */
-        int successful() {
-            return success.get();
-        }
-
-        /**
-         * number of pending operations
-         */
-        int pending() {
-            return pending.get();
-        }
-
-        @Override
-        public void onFailure(Throwable t) {
-            logger.error("unexpected error while replicating for action [{}]. shard [{}]. ", t, actionName, shardId);
-            forceFinishAsFailed(t);
-        }
-
-        /**
-         * start sending replica requests to target nodes
-         */
-        @Override
-        protected void doRun() {
-            setPhase(task, "replicating");
-            if (pending.get() == 0) {
-                doFinish();
-                return;
-            }
-            performOnShards(shards, executeOnReplica, nodes, shard -> performOnReplica(shard), shard -> performOnReplica(shard.buildTargetRelocatingShard()));
-        }
-
-        /**
-         * send replica operation to target node
-         */
-        void performOnReplica(final ShardRouting shard) {
-            // if we don't have that node, it means that it might have failed and will be created again, in
-            // this case, we don't have to do the operation, and just let it failover
-            String nodeId = shard.currentNodeId();
-            if (!nodes.nodeExists(nodeId)) {
-                logger.trace("failed to send action [{}] on replica [{}] for request [{}] due to unknown node [{}]", transportReplicaAction, shard.shardId(), replicaRequest, nodeId);
-                onReplicaFailure(nodeId, null);
-                return;
-            }
-            if (logger.isTraceEnabled()) {
-                logger.trace("send action [{}] on replica [{}] for request [{}] to [{}]", transportReplicaAction, shard.shardId(), replicaRequest, nodeId);
-            }
-
-            final DiscoveryNode node = nodes.get(nodeId);
-            transportService.sendRequest(node, transportReplicaAction, replicaRequest, transportOptions, new EmptyTransportResponseHandler(ThreadPool.Names.SAME) {
-                        @Override
-                        public void handleResponse(TransportResponse.Empty vResponse) {
-                            onReplicaSuccess();
-                        }
-
-                        @Override
-                        public void handleException(TransportException exp) {
-                            logger.trace("[{}] transport failure during replica request [{}], action [{}]", exp, node, replicaRequest, transportReplicaAction);
-                            if (ignoreReplicaException(exp)) {
-                                onReplicaFailure(nodeId, exp);
-                            } else {
-                                String message = String.format(Locale.ROOT, "failed to perform %s on replica on node %s", transportReplicaAction, node);
-                                logger.warn("[{}] {}", exp, shardId, message);
-                                shardStateAction.shardFailed(
-                                    shard,
-                                    indexShardReference.routingEntry(),
-                                    message,
-                                    exp,
-                                    new ShardStateAction.Listener() {
-                                        @Override
-                                        public void onSuccess() {
-                                            onReplicaFailure(nodeId, exp);
-                                        }
-
-                                        @Override
-                                        public void onFailure(Throwable shardFailedError) {
-                                            if (shardFailedError instanceof ShardStateAction.NoLongerPrimaryShardException) {
-                                                ShardRouting primaryShard = indexShardReference.routingEntry();
-                                                String message = String.format(Locale.ROOT, "primary shard [%s] was demoted while failing replica shard [%s] for [%s]", primaryShard, shard, exp);
-                                                // we are no longer the primary, fail ourselves and start over
-                                                indexShardReference.failShard(message, shardFailedError);
-                                                forceFinishAsFailed(new RetryOnPrimaryException(shardId, message, shardFailedError));
-                                            } else {
-                                                assert false : shardFailedError;
-                                                onReplicaFailure(nodeId, exp);
-                                            }
-                                        }
-                                    }
-                                );
-                            }
-                        }
-                    }
-            );
-        }
-
-        void onReplicaFailure(String nodeId, @Nullable Throwable e) {
-            // Only version conflict should be ignored from being put into the _shards header?
-            if (e != null && ignoreReplicaException(e) == false) {
-                shardReplicaFailures.put(nodeId, e);
-            }
-            decPendingAndFinishIfNeeded();
-        }
-
-        void onReplicaSuccess() {
-            success.incrementAndGet();
-            decPendingAndFinishIfNeeded();
-        }
-
-        private void decPendingAndFinishIfNeeded() {
-            if (pending.decrementAndGet() <= 0) {
-                doFinish();
-            }
-        }
-
-        private void forceFinishAsFailed(Throwable t) {
-            setPhase(task, "failed");
-            if (finished.compareAndSet(false, true)) {
-                Releasables.close(indexShardReference);
-                try {
-                    channel.sendResponse(t);
-                } catch (IOException responseException) {
-                    logger.warn("failed to send error message back to client for action [{}]", responseException, transportReplicaAction);
-                    logger.warn("actual Exception", t);
-                }
-            }
-        }
-
-        private void doFinish() {
-            if (finished.compareAndSet(false, true)) {
-                if (logger.isTraceEnabled()) {
-                    logger.trace("finished replicating action [{}], request [{}]", actionName, replicaRequest);
-                }
-                setPhase(task, "finished");
-                Releasables.close(indexShardReference);
-                final ReplicationResponse.ShardInfo.Failure[] failuresArray;
-                if (!shardReplicaFailures.isEmpty()) {
-                    int slot = 0;
-                    failuresArray = new ReplicationResponse.ShardInfo.Failure[shardReplicaFailures.size()];
-                    for (Map.Entry<String, Throwable> entry : shardReplicaFailures.entrySet()) {
-                        RestStatus restStatus = ExceptionsHelper.status(entry.getValue());
-                        failuresArray[slot++] = new ReplicationResponse.ShardInfo.Failure(shardId, entry.getKey(), entry.getValue(), restStatus, false);
-                    }
-                } else {
-                    failuresArray = ReplicationResponse.EMPTY;
-                }
-                finalResponse.setShardInfo(new ReplicationResponse.ShardInfo(
-                                totalShards,
-                                success.get(),
-                                failuresArray
-                        )
-                );
-                if (logger.isTraceEnabled()) {
-                    logger.trace("finished replicating action [{}], request [{}], shardInfo [{}]", actionName, replicaRequest,
-                            finalResponse.getShardInfo());
-                }
-
-                try {
-                    channel.sendResponse(finalResponse);
-                } catch (IOException responseException) {
-                    logger.warn("failed to send error message back to client for action [{}]", responseException, transportReplicaAction);
-                }
-                if (logger.isTraceEnabled()) {
-                    logger.trace("action [{}] completed on all replicas [{}] for request [{}]", transportReplicaAction, shardId, replicaRequest);
-                }
-            }
-        }
-=======
         return indexShard.acquireReplicaOperationLock(primaryTerm);
->>>>>>> d3d57da8
     }
 
     /**
@@ -1038,19 +722,7 @@
         return IndexMetaData.isIndexUsingShadowReplicas(settings) == false;
     }
 
-<<<<<<< HEAD
-    interface IndexShardReference extends Releasable {
-        boolean isRelocated();
-        void failShard(String reason, @Nullable Throwable e);
-        ShardRouting routingEntry();
-        /** returns the primary term of the current operation */
-        long opPrimaryTerm();
-    }
-
-    static final class IndexShardReferenceImpl implements IndexShardReference {
-=======
     class PrimaryShardReference implements ReplicationOperation.Primary<Request, ReplicaRequest, Response>, Releasable {
->>>>>>> d3d57da8
 
         private final IndexShard indexShard;
         private final Releasable operationLock;
