/*
 * Copyright Elasticsearch B.V. and/or licensed to Elasticsearch B.V. under one
 * or more contributor license agreements. Licensed under the Elastic License
 * 2.0; you may not use this file except in compliance with the Elastic License
 * 2.0.
 */
package org.elasticsearch.xpack.ccr;

import org.elasticsearch.ElasticsearchException;
import org.elasticsearch.action.admin.indices.create.CreateIndexRequest;
import org.elasticsearch.action.admin.indices.delete.DeleteIndexRequest;
import org.elasticsearch.action.admin.indices.rollover.RolloverResponse;
import org.elasticsearch.action.admin.indices.stats.IndicesStatsResponse;
import org.elasticsearch.action.admin.indices.template.put.TransportPutComposableIndexTemplateAction;
import org.elasticsearch.action.datastreams.CreateDataStreamAction;
import org.elasticsearch.action.datastreams.ModifyDataStreamsAction;
import org.elasticsearch.client.internal.Client;
import org.elasticsearch.cluster.metadata.ComposableIndexTemplate;
import org.elasticsearch.cluster.metadata.DataStream;
import org.elasticsearch.cluster.metadata.DataStreamAction;
import org.elasticsearch.cluster.metadata.IndexMetadata;
import org.elasticsearch.cluster.metadata.Metadata;
import org.elasticsearch.cluster.metadata.MetadataIndexTemplateService;
import org.elasticsearch.cluster.metadata.Template;
import org.elasticsearch.common.Strings;
import org.elasticsearch.common.regex.Regex;
import org.elasticsearch.common.settings.Settings;
import org.elasticsearch.common.unit.ByteSizeValue;
import org.elasticsearch.core.CheckedRunnable;
import org.elasticsearch.core.TimeValue;
import org.elasticsearch.datastreams.DataStreamsPlugin;
import org.elasticsearch.index.IndexNotFoundException;
import org.elasticsearch.indices.SystemIndexDescriptor;
import org.elasticsearch.indices.SystemIndexDescriptorUtils;
import org.elasticsearch.plugins.Plugin;
import org.elasticsearch.plugins.SystemIndexPlugin;
import org.elasticsearch.test.ESIntegTestCase;
import org.elasticsearch.xpack.CcrIntegTestCase;
import org.elasticsearch.xpack.core.ccr.AutoFollowMetadata;
import org.elasticsearch.xpack.core.ccr.AutoFollowStats;
import org.elasticsearch.xpack.core.ccr.action.ActivateAutoFollowPatternAction;
import org.elasticsearch.xpack.core.ccr.action.CcrStatsAction;
import org.elasticsearch.xpack.core.ccr.action.DeleteAutoFollowPatternAction;
import org.elasticsearch.xpack.core.ccr.action.FollowInfoAction;
import org.elasticsearch.xpack.core.ccr.action.FollowInfoAction.Response.FollowerInfo;
import org.elasticsearch.xpack.core.ccr.action.FollowParameters;
import org.elasticsearch.xpack.core.ccr.action.GetAutoFollowPatternAction;
import org.elasticsearch.xpack.core.ccr.action.PutAutoFollowPatternAction;

import java.util.Arrays;
import java.util.Collection;
import java.util.Collections;
import java.util.List;
import java.util.Locale;
import java.util.Map;
import java.util.concurrent.CountDownLatch;
import java.util.concurrent.TimeUnit;
import java.util.concurrent.atomic.AtomicBoolean;
import java.util.concurrent.atomic.AtomicInteger;
import java.util.stream.Collectors;
import java.util.stream.Stream;

import static org.elasticsearch.core.Strings.format;
import static org.elasticsearch.test.hamcrest.ElasticsearchAssertions.assertAcked;
import static org.hamcrest.Matchers.aMapWithSize;
import static org.hamcrest.Matchers.equalTo;
import static org.hamcrest.Matchers.greaterThanOrEqualTo;
import static org.hamcrest.Matchers.hasKey;
import static org.hamcrest.Matchers.hasSize;
import static org.hamcrest.Matchers.is;
import static org.hamcrest.Matchers.notNullValue;
import static org.hamcrest.Matchers.nullValue;

public class AutoFollowIT extends CcrIntegTestCase {

    @Override
    protected boolean reuseClusters() {
        return false;
    }

    @Override
    protected Collection<Class<? extends Plugin>> nodePlugins() {
        return Stream.concat(super.nodePlugins().stream(), Stream.of(FakeSystemIndex.class, DataStreamsPlugin.class)).toList();
    }

    public static class FakeSystemIndex extends Plugin implements SystemIndexPlugin {
        public static final String SYSTEM_INDEX_NAME = ".fake-system-index";

        @Override
        public Collection<SystemIndexDescriptor> getSystemIndexDescriptors(Settings settings) {
            return Collections.singletonList(SystemIndexDescriptorUtils.createUnmanaged(SYSTEM_INDEX_NAME + "*", "test index"));
        }

        @Override
        public String getFeatureName() {
            return "fake system index";
        }

        @Override
        public String getFeatureDescription() {
            return "fake system index";
        }
    }

    public void testAutoFollow() throws Exception {
        Settings leaderIndexSettings = indexSettings(1, 0).build();

        createLeaderIndex("logs-201812", leaderIndexSettings);

        // Enabling auto following:
        if (randomBoolean()) {
            putAutoFollowPatterns("my-pattern", new String[] { "logs-*", "transactions-*" });
        } else {
            putAutoFollowPatterns("my-pattern1", new String[] { "logs-*" });
            putAutoFollowPatterns("my-pattern2", new String[] { "transactions-*" });
        }

        createLeaderIndex("metrics-201901", leaderIndexSettings);

        createLeaderIndex("logs-201901", leaderIndexSettings);
        assertLongBusy(() -> { assertTrue(ESIntegTestCase.indexExists("copy-logs-201901", followerClient())); });
        createLeaderIndex("transactions-201901", leaderIndexSettings);
        assertLongBusy(() -> {
            AutoFollowStats autoFollowStats = getAutoFollowStats();
            assertThat(autoFollowStats.getNumberOfSuccessfulFollowIndices(), equalTo(2L));
            assertTrue(ESIntegTestCase.indexExists("copy-transactions-201901", followerClient()));
        });

        assertFalse(ESIntegTestCase.indexExists("copy-metrics-201901", followerClient()));
        assertFalse(ESIntegTestCase.indexExists("copy-logs-201812", followerClient()));
    }

    public void testAutoFollowDoNotFollowSystemIndices() throws Exception {
        putAutoFollowPatterns("my-pattern", new String[] { ".*", "logs-*" });

        // Trigger system index creation
        leaderClient().prepareIndex(FakeSystemIndex.SYSTEM_INDEX_NAME).setSource(Map.of("a", "b")).get();

        Settings leaderIndexSettings = indexSettings(1, 0).build();
        createLeaderIndex("logs-201901", leaderIndexSettings);
        assertLongBusy(() -> {
            AutoFollowStats autoFollowStats = getAutoFollowStats();
            assertThat(autoFollowStats.getNumberOfSuccessfulFollowIndices(), equalTo(1L));
            assertTrue(ESIntegTestCase.indexExists("copy-logs-201901", followerClient()));
            assertFalse(ESIntegTestCase.indexExists("copy-.fake-system-index", followerClient()));
        });
    }

    public void testCleanFollowedLeaderIndexUUIDs() throws Exception {
        Settings leaderIndexSettings = indexSettings(1, 0).build();

        putAutoFollowPatterns("my-pattern", new String[] { "logs-*" });
        createLeaderIndex("logs-201901", leaderIndexSettings);
        assertLongBusy(() -> {
            AutoFollowStats autoFollowStats = getAutoFollowStats();
            assertThat(autoFollowStats.getNumberOfSuccessfulFollowIndices(), equalTo(1L));

            assertTrue(ESIntegTestCase.indexExists("copy-logs-201901", followerClient()));

            Metadata metadata = getFollowerCluster().clusterService().state().metadata();
            String leaderIndexUUID = metadata.getProject()
                .index("copy-logs-201901")
                .getCustomData(Ccr.CCR_CUSTOM_METADATA_KEY)
                .get(Ccr.CCR_CUSTOM_METADATA_LEADER_INDEX_UUID_KEY);
            AutoFollowMetadata autoFollowMetadata = metadata.getProject().custom(AutoFollowMetadata.TYPE);
            assertThat(autoFollowMetadata, notNullValue());
            List<String> followedLeaderIndixUUIDs = autoFollowMetadata.getFollowedLeaderIndexUUIDs().get("my-pattern");
            assertThat(followedLeaderIndixUUIDs.size(), equalTo(1));
            assertThat(followedLeaderIndixUUIDs.get(0), equalTo(leaderIndexUUID));
        });

        DeleteIndexRequest deleteIndexRequest = new DeleteIndexRequest("logs-201901");
        assertAcked(leaderClient().admin().indices().delete(deleteIndexRequest).actionGet());

        assertLongBusy(() -> {
            AutoFollowMetadata autoFollowMetadata = getFollowerCluster().clusterService()
                .state()
                .metadata()
                .getProject()
                .custom(AutoFollowMetadata.TYPE);
            assertThat(autoFollowMetadata, notNullValue());
            List<String> followedLeaderIndixUUIDs = autoFollowMetadata.getFollowedLeaderIndexUUIDs().get("my-pattern");
            assertThat(followedLeaderIndixUUIDs.size(), equalTo(0));
        });
    }

    public void testAutoFollowManyIndices() throws Exception {
        Settings leaderIndexSettings = indexSettings(1, 0).build();

        putAutoFollowPatterns("my-pattern", new String[] { "logs-*" });
        long numIndices = randomIntBetween(4, 8);
        for (int i = 0; i < numIndices; i++) {
            createLeaderIndex("logs-" + i, leaderIndexSettings);
        }
        long expectedVal1 = numIndices;
        Metadata[] metadata = new Metadata[1];
        AutoFollowStats[] autoFollowStats = new AutoFollowStats[1];
        try {
            assertLongBusy(() -> {
                metadata[0] = getFollowerCluster().clusterService().state().metadata();
                autoFollowStats[0] = getAutoFollowStats();

                assertThat(metadata[0].getProject().indices().size(), equalTo((int) expectedVal1));
                AutoFollowMetadata autoFollowMetadata = metadata[0].getProject().custom(AutoFollowMetadata.TYPE);
                assertThat(autoFollowMetadata.getFollowedLeaderIndexUUIDs().get("my-pattern"), hasSize((int) expectedVal1));
                assertThat(autoFollowStats[0].getNumberOfSuccessfulFollowIndices(), equalTo(expectedVal1));
            });
        } catch (AssertionError ae) {
            logger.warn("indices={}", Arrays.toString(metadata[0].getProject().indices().keySet().toArray(new String[0])));
            logger.warn("auto follow stats={}", Strings.toString(autoFollowStats[0]));
            throw ae;
        }

        // Delete auto follow pattern and make sure that in the background the auto follower has stopped
        // then the leader index created after that should never be auto followed:
        deleteAutoFollowPattern("my-pattern");
        try {
            assertLongBusy(() -> {
                metadata[0] = getFollowerCluster().clusterService().state().metadata();
                autoFollowStats[0] = getAutoFollowStats();

                assertThat(metadata[0].getProject().indices().size(), equalTo((int) expectedVal1));
                AutoFollowMetadata autoFollowMetadata = metadata[0].getProject().custom(AutoFollowMetadata.TYPE);
                assertThat(autoFollowMetadata.getFollowedLeaderIndexUUIDs().get("my-pattern"), nullValue());
                assertThat(autoFollowStats[0].getAutoFollowedClusters().size(), equalTo(0));
            });
        } catch (AssertionError ae) {
            logger.warn("indices={}", Arrays.toString(metadata[0].getProject().indices().keySet().toArray(new String[0])));
            logger.warn("auto follow stats={}", Strings.toString(autoFollowStats[0]));
            throw ae;
        }
        createLeaderIndex("logs-does-not-count", leaderIndexSettings);

        putAutoFollowPatterns("my-pattern", new String[] { "logs-*" });
        long i = numIndices;
        numIndices = numIndices + randomIntBetween(4, 8);
        for (; i < numIndices; i++) {
            createLeaderIndex("logs-" + i, leaderIndexSettings);
        }
        long expectedVal2 = numIndices;

        assertLongBusy(() -> {
            metadata[0] = getFollowerCluster().clusterService().state().metadata();
            autoFollowStats[0] = getAutoFollowStats();

            assertThat(metadata[0].getProject().indices().size(), equalTo((int) expectedVal2));
            AutoFollowMetadata autoFollowMetadata = metadata[0].getProject().custom(AutoFollowMetadata.TYPE);
            // expectedVal2 + 1, because logs-does-not-count is also marked as auto followed.
            // (This is because indices created before a pattern exists are not auto followed and are just marked as such.)
            assertThat(autoFollowMetadata.getFollowedLeaderIndexUUIDs().get("my-pattern"), hasSize((int) expectedVal2 + 1));
            long count = Arrays.stream(metadata[0].getProject().getConcreteAllIndices()).filter(s -> s.startsWith("copy-")).count();
            assertThat(count, equalTo(expectedVal2));
            // Ensure that there are no auto follow errors:
            // (added specifically to see that there are no leader indices auto followed multiple times)
            assertThat(autoFollowStats[0].getRecentAutoFollowErrors().size(), equalTo(0));
        });
    }

    public void testAutoFollowParameterAreDelegated() throws Exception {
        Settings leaderIndexSettings = indexSettings(1, 0).build();

        // Enabling auto following:
        PutAutoFollowPatternAction.Request request = new PutAutoFollowPatternAction.Request(TEST_REQUEST_TIMEOUT, TEST_REQUEST_TIMEOUT);
        request.setRemoteCluster("leader_cluster");
        request.setLeaderIndexPatterns(Collections.singletonList("logs-*"));
        // Need to set this, because following an index in the same cluster
        request.setFollowIndexNamePattern("copy-{{leader_index}}");
        if (randomBoolean()) {
            request.getParameters().setMaxWriteBufferCount(randomIntBetween(0, Integer.MAX_VALUE));
        }
        if (randomBoolean()) {
            request.getParameters().setMaxOutstandingReadRequests(randomIntBetween(0, Integer.MAX_VALUE));
        }
        if (randomBoolean()) {
            request.getParameters().setMaxOutstandingWriteRequests(randomIntBetween(0, Integer.MAX_VALUE));
        }
        if (randomBoolean()) {
            request.getParameters().setMaxReadRequestOperationCount(randomIntBetween(0, Integer.MAX_VALUE));
        }
        if (randomBoolean()) {
            request.getParameters().setMaxReadRequestSize(ByteSizeValue.ofBytes(randomNonNegativeLong()));
        }
        if (randomBoolean()) {
            request.getParameters().setMaxRetryDelay(TimeValue.timeValueMillis(500));
        }
        if (randomBoolean()) {
            request.getParameters().setReadPollTimeout(TimeValue.timeValueMillis(500));
        }
        if (randomBoolean()) {
            request.getParameters().setMaxWriteRequestOperationCount(randomIntBetween(0, Integer.MAX_VALUE));
        }
        if (randomBoolean()) {
            request.getParameters().setMaxWriteBufferSize(ByteSizeValue.ofBytes(randomNonNegativeLong()));
        }
        if (randomBoolean()) {
            request.getParameters().setMaxWriteRequestSize(ByteSizeValue.ofBytes(randomNonNegativeLong()));
        }

        request.setName("my-pattern");
        assertTrue(followerClient().execute(PutAutoFollowPatternAction.INSTANCE, request).actionGet().isAcknowledged());

        createLeaderIndex("logs-201901", leaderIndexSettings);
        assertLongBusy(() -> {
            FollowInfoAction.Request followInfoRequest = new FollowInfoAction.Request(TEST_REQUEST_TIMEOUT);
            followInfoRequest.setFollowerIndices("copy-logs-201901");
            FollowInfoAction.Response followInfoResponse;
            try {
                followInfoResponse = followerClient().execute(FollowInfoAction.INSTANCE, followInfoRequest).actionGet();
            } catch (IndexNotFoundException e) {
                throw new AssertionError(e);
            }

            assertThat(followInfoResponse.getFollowInfos().size(), equalTo(1));
            FollowerInfo followerInfo = followInfoResponse.getFollowInfos().get(0);
            assertThat(followerInfo.getFollowerIndex(), equalTo("copy-logs-201901"));
            assertThat(followerInfo.getRemoteCluster(), equalTo("leader_cluster"));
            assertThat(followerInfo.getLeaderIndex(), equalTo("logs-201901"));

            FollowParameters followParameters = followerInfo.getParameters();
            assertThat(followParameters, notNullValue());
            if (request.getParameters().getMaxWriteBufferCount() != null) {
                assertThat(followParameters.getMaxWriteBufferCount(), equalTo(request.getParameters().getMaxWriteBufferCount()));
            }
            if (request.getParameters().getMaxWriteBufferSize() != null) {
                assertThat(followParameters.getMaxWriteBufferSize(), equalTo(request.getParameters().getMaxWriteBufferSize()));
            }
            if (request.getParameters().getMaxOutstandingReadRequests() != null) {
                assertThat(
                    followParameters.getMaxOutstandingReadRequests(),
                    equalTo(request.getParameters().getMaxOutstandingReadRequests())
                );
            }
            if (request.getParameters().getMaxOutstandingWriteRequests() != null) {
                assertThat(
                    followParameters.getMaxOutstandingWriteRequests(),
                    equalTo(request.getParameters().getMaxOutstandingWriteRequests())
                );
            }
            if (request.getParameters().getMaxReadRequestOperationCount() != null) {
                assertThat(
                    followParameters.getMaxReadRequestOperationCount(),
                    equalTo(request.getParameters().getMaxReadRequestOperationCount())
                );
            }
            if (request.getParameters().getMaxReadRequestSize() != null) {
                assertThat(followParameters.getMaxReadRequestSize(), equalTo(request.getParameters().getMaxReadRequestSize()));
            }
            if (request.getParameters().getMaxRetryDelay() != null) {
                assertThat(followParameters.getMaxRetryDelay(), equalTo(request.getParameters().getMaxRetryDelay()));
            }
            if (request.getParameters().getReadPollTimeout() != null) {
                assertThat(followParameters.getReadPollTimeout(), equalTo(request.getParameters().getReadPollTimeout()));
            }
            if (request.getParameters().getMaxWriteRequestOperationCount() != null) {
                assertThat(
                    followParameters.getMaxWriteRequestOperationCount(),
                    equalTo(request.getParameters().getMaxWriteRequestOperationCount())
                );
            }
            if (request.getParameters().getMaxWriteRequestSize() != null) {
                assertThat(followParameters.getMaxWriteRequestSize(), equalTo(request.getParameters().getMaxWriteRequestSize()));
            }
        });
    }

    public void testConflictingPatterns() throws Exception {
        Settings leaderIndexSettings = indexSettings(1, 0).build();

        // Enabling auto following:
        putAutoFollowPatterns("my-pattern1", new String[] { "logs-*" });
        putAutoFollowPatterns("my-pattern2", new String[] { "logs-2018*" });

        createLeaderIndex("logs-201701", leaderIndexSettings);
        assertLongBusy(() -> {
            AutoFollowStats autoFollowStats = getAutoFollowStats();
            assertThat(autoFollowStats.getNumberOfSuccessfulFollowIndices(), equalTo(1L));
            assertThat(autoFollowStats.getNumberOfFailedFollowIndices(), equalTo(0L));
            assertThat(autoFollowStats.getNumberOfFailedRemoteClusterStateRequests(), equalTo(0L));
        });
        assertTrue(ESIntegTestCase.indexExists("copy-logs-201701", followerClient()));

        createLeaderIndex("logs-201801", leaderIndexSettings);
        assertLongBusy(() -> {
            AutoFollowStats autoFollowStats = getAutoFollowStats();
            assertThat(autoFollowStats.getNumberOfSuccessfulFollowIndices(), equalTo(1L));
            assertThat(autoFollowStats.getNumberOfFailedFollowIndices(), greaterThanOrEqualTo(1L));
            assertThat(autoFollowStats.getNumberOfFailedRemoteClusterStateRequests(), equalTo(0L));

            assertThat(autoFollowStats.getRecentAutoFollowErrors().size(), equalTo(2));
            ElasticsearchException autoFollowError1 = autoFollowStats.getRecentAutoFollowErrors().get("my-pattern1:logs-201801").v2();
            assertThat(autoFollowError1, notNullValue());
            assertThat(
                autoFollowError1.getRootCause().getMessage(),
                equalTo("index to follow [logs-201801] for pattern [my-pattern1] " + "matches with other patterns [my-pattern2]")
            );

            ElasticsearchException autoFollowError2 = autoFollowStats.getRecentAutoFollowErrors().get("my-pattern2:logs-201801").v2();
            assertThat(autoFollowError2, notNullValue());
            assertThat(
                autoFollowError2.getRootCause().getMessage(),
                equalTo("index to follow [logs-201801] for pattern [my-pattern2] " + "matches with other patterns [my-pattern1]")
            );
        });

        assertFalse(ESIntegTestCase.indexExists("copy-logs-201801", followerClient()));
    }

    public void testPauseAndResumeAutoFollowPattern() throws Exception {
        final Settings leaderIndexSettings = indexSettings(1, 0).build();

        // index created in the remote cluster before the auto follow pattern exists won't be auto followed
        createLeaderIndex("test-existing-index-is-ignored", leaderIndexSettings);

        // create the auto follow pattern
        putAutoFollowPatterns("test-pattern", new String[] { "test-*", "tests-*" });
        assertLongBusy(() -> {
            final AutoFollowStats autoFollowStats = getAutoFollowStats();
            assertThat(autoFollowStats.getAutoFollowedClusters().size(), equalTo(1));
            assertThat(autoFollowStats.getNumberOfSuccessfulFollowIndices(), equalTo(0L));
        });

        // index created in the remote cluster are auto followed
        createLeaderIndex("test-new-index-is-auto-followed", leaderIndexSettings);
        assertLongBusy(() -> {
            final AutoFollowStats autoFollowStats = getAutoFollowStats();
            assertThat(autoFollowStats.getAutoFollowedClusters().size(), equalTo(1));
            assertThat(autoFollowStats.getNumberOfSuccessfulFollowIndices(), equalTo(1L));
            assertTrue(ESIntegTestCase.indexExists("copy-test-new-index-is-auto-followed", followerClient()));
        });
        ensureFollowerGreen("copy-test-new-index-is-auto-followed");

        // pause the auto follow pattern
        pauseAutoFollowPattern("test-pattern");
        assertBusy(() -> assertThat(getAutoFollowStats().getAutoFollowedClusters().size(), equalTo(0)));

        // indices created in the remote cluster are not auto followed because the pattern is paused
        final int nbIndicesCreatedWhilePaused = randomIntBetween(1, 5);
        for (int i = 0; i < nbIndicesCreatedWhilePaused; i++) {
            createLeaderIndex("test-index-created-while-pattern-is-paused-" + i, leaderIndexSettings);
        }

        // sometimes create another index in the remote cluster and close (or delete) it right away
        // it should not be auto followed when the pattern is resumed
        if (randomBoolean()) {
            final String indexName = "test-index-" + randomAlphaOfLength(5).toLowerCase(Locale.ROOT);
            createLeaderIndex(indexName, leaderIndexSettings);
            if (randomBoolean()) {
                assertAcked(leaderClient().admin().indices().prepareClose(indexName));
            } else {
                assertAcked(leaderClient().admin().indices().prepareDelete(indexName));
            }
        }

        if (randomBoolean()) {
            createLeaderIndex("logs-20200101", leaderIndexSettings);
        }

        // pattern is paused, none of the newly created indices has been followed yet
        assertThat(followerClient().admin().indices().prepareStats("copy-*").get().getIndices().size(), equalTo(1));
        ensureLeaderGreen("test-index-created-while-pattern-is-paused-*");

        // resume the auto follow pattern, indices created while the pattern was paused are picked up for auto-following
        resumeAutoFollowPattern("test-pattern");
        assertLongBusy(() -> {
            final Client client = followerClient();
            assertThat(getAutoFollowStats().getAutoFollowedClusters().size(), equalTo(1));
            assertThat(
                client.admin()
                    .cluster()
                    .prepareState(TEST_REQUEST_TIMEOUT)
                    .clear()
                    .setIndices("copy-*")
                    .setMetadata(true)
                    .get()
                    .getState()
                    .getMetadata()
                    .getProject()
                    .indices()
                    .size(),
                equalTo(1 + nbIndicesCreatedWhilePaused)
            );
            for (int i = 0; i < nbIndicesCreatedWhilePaused; i++) {
                assertTrue(ESIntegTestCase.indexExists("copy-test-index-created-while-pattern-is-paused-" + i, client));
            }
        });
    }

    public void testPauseAndResumeWithMultipleAutoFollowPatterns() throws Exception {
        final Settings leaderIndexSettings = indexSettings(1, 0).build();

        final String[] prefixes = { "logs-", "users-", "docs-", "monitoring-", "data-", "system-", "events-", "files-" };

        // create an auto follow pattern for each prefix
        final List<String> autoFollowPatterns = Arrays.stream(prefixes).map(prefix -> {
            final String pattern = prefix + "pattern";
            putAutoFollowPatterns(pattern, new String[] { prefix + "*" });
            return pattern;
        }).toList();

        // pick up some random pattern to pause
        final List<String> pausedAutoFollowerPatterns = randomSubsetOf(randomIntBetween(1, 3), autoFollowPatterns);

        // all patterns should be active
        assertBusy(() -> autoFollowPatterns.forEach(pattern -> assertTrue(getAutoFollowPattern(pattern).isActive())));
        assertBusy(() -> assertThat(getAutoFollowStats().getAutoFollowedClusters().size(), equalTo(1)));

        final AtomicBoolean running = new AtomicBoolean(true);
        final AtomicInteger leaderIndices = new AtomicInteger(0);
        final CountDownLatch latchThree = new CountDownLatch(3);
        final CountDownLatch latchSix = new CountDownLatch(6);
        final CountDownLatch latchNine = new CountDownLatch(9);

        // start creating new indices on the remote cluster
        final Thread createNewLeaderIndicesThread = new Thread(() -> {
            while (running.get() && leaderIndices.get() < 20) {
                final String prefix = randomFrom(prefixes);
                final String leaderIndex = prefix + leaderIndices.incrementAndGet();
                try {
                    createLeaderIndex(leaderIndex, leaderIndexSettings);
                    ensureLeaderGreen(leaderIndex);
                    if (pausedAutoFollowerPatterns.stream().noneMatch(pattern -> pattern.startsWith(prefix))) {
                        ensureFollowerGreen("copy-" + leaderIndex);
                    } else {
                        Thread.sleep(200L);
                    }
                    latchThree.countDown();
                    latchSix.countDown();
                    latchNine.countDown();
                } catch (Exception e) {
                    throw new AssertionError(e);
                }
            }
        });
        createNewLeaderIndicesThread.start();

        // wait for 3 leader indices to be created on the remote cluster
        latchThree.await(60L, TimeUnit.SECONDS);
        assertThat(leaderIndices.get(), greaterThanOrEqualTo(3));
        assertLongBusy(() -> assertThat(getAutoFollowStats().getNumberOfSuccessfulFollowIndices(), greaterThanOrEqualTo(3L)));

        // now pause some random patterns
        pausedAutoFollowerPatterns.forEach(this::pauseAutoFollowPattern);
        assertLongBusy(
            () -> autoFollowPatterns.forEach(
                pattern -> assertThat(
                    getAutoFollowPattern(pattern).isActive(),
                    equalTo(pausedAutoFollowerPatterns.contains(pattern) == false)
                )
            )
        );

        // wait for more leader indices to be created on the remote cluster
        latchSix.await(60L, TimeUnit.SECONDS);
        assertThat(leaderIndices.get(), greaterThanOrEqualTo(6));

        // resume auto follow patterns
        pausedAutoFollowerPatterns.forEach(this::resumeAutoFollowPattern);
        assertLongBusy(() -> autoFollowPatterns.forEach(pattern -> assertTrue(getAutoFollowPattern(pattern).isActive())));

        // wait for more leader indices to be created on the remote cluster
        latchNine.await(60L, TimeUnit.SECONDS);
        assertThat(leaderIndices.get(), greaterThanOrEqualTo(9));
        assertLongBusy(() -> assertThat(getAutoFollowStats().getNumberOfSuccessfulFollowIndices(), greaterThanOrEqualTo(9L)));

        running.set(false);
        createNewLeaderIndicesThread.join();

        // check that all leader indices have been correctly auto followed
        List<String> matchingPrefixes = Arrays.stream(prefixes).map(prefix -> prefix + "*").collect(Collectors.toList());
<<<<<<< HEAD
        for (IndexMetadata leaderIndexMetadata : leaderClient().admin().cluster().prepareState().get().getState().metadata().getProject()) {
=======
        for (IndexMetadata leaderIndexMetadata : leaderClient().admin()
            .cluster()
            .prepareState(TEST_REQUEST_TIMEOUT)
            .get()
            .getState()
            .metadata()) {
>>>>>>> ecd887d6
            final String leaderIndex = leaderIndexMetadata.getIndex().getName();
            if (Regex.simpleMatch(matchingPrefixes, leaderIndex)) {
                String followingIndex = "copy-" + leaderIndex;
                assertBusy(
                    () -> assertThat(
                        "Following index [" + followingIndex + "] must exists",
                        ESIntegTestCase.indexExists(followingIndex, followerClient()),
                        is(true)
                    )
                );
            }
        }

        autoFollowPatterns.forEach(this::deleteAutoFollowPattern);

        ensureFollowerGreen("copy-*");
        assertThat(followerClient().admin().indices().prepareStats("copy-*").get().getIndices().size(), equalTo(leaderIndices.get()));
    }

    public void testAutoFollowExclusion() throws Exception {
        Settings leaderIndexSettings = indexSettings(1, 0).build();

        putAutoFollowPatterns("my-pattern1", new String[] { "logs-*" }, Collections.singletonList("logs-2018*"));

        createLeaderIndex("logs-201801", leaderIndexSettings);
        AutoFollowStats autoFollowStats = getAutoFollowStats();
        assertThat(autoFollowStats.getNumberOfSuccessfulFollowIndices(), equalTo(0L));
        assertThat(autoFollowStats.getNumberOfFailedFollowIndices(), equalTo(0L));
        assertThat(autoFollowStats.getNumberOfFailedRemoteClusterStateRequests(), equalTo(0L));
        assertFalse(ESIntegTestCase.indexExists("copy-logs-201801", followerClient()));

        createLeaderIndex("logs-201701", leaderIndexSettings);
        assertLongBusy(() -> {
            AutoFollowStats autoFollowStatsResponse = getAutoFollowStats();
            assertThat(autoFollowStatsResponse.getNumberOfSuccessfulFollowIndices(), equalTo(1L));
            assertThat(autoFollowStatsResponse.getNumberOfFailedFollowIndices(), greaterThanOrEqualTo(0L));
            assertThat(autoFollowStatsResponse.getNumberOfFailedRemoteClusterStateRequests(), equalTo(0L));
        });
        assertTrue(ESIntegTestCase.indexExists("copy-logs-201701", followerClient()));
        assertFalse(ESIntegTestCase.indexExists("copy-logs-201801", followerClient()));
    }

    public void testAutoFollowDatastreamWithClosingFollowerIndex() throws Exception {
        final String datastream = "logs-1";
        TransportPutComposableIndexTemplateAction.Request request = new TransportPutComposableIndexTemplateAction.Request("template-id");
        request.indexTemplate(
            ComposableIndexTemplate.builder()
                .indexPatterns(List.of("logs-*"))
                .template(
                    new Template(
                        Settings.builder()
                            .put(IndexMetadata.SETTING_NUMBER_OF_SHARDS, 1)
                            .put(IndexMetadata.SETTING_NUMBER_OF_REPLICAS, 0)
                            .build(),
                        null,
                        null
                    )
                )
                .dataStreamTemplate(new ComposableIndexTemplate.DataStreamTemplate())
                .build()
        );
        assertAcked(leaderClient().execute(TransportPutComposableIndexTemplateAction.TYPE, request).get());

        CreateDataStreamAction.Request createDataStreamRequest = new CreateDataStreamAction.Request(
            TEST_REQUEST_TIMEOUT,
            TEST_REQUEST_TIMEOUT,
            datastream
        );
        assertAcked(leaderClient().execute(CreateDataStreamAction.INSTANCE, createDataStreamRequest).get());
        leaderClient().prepareIndex(datastream)
            .setCreate(true)
            .setSource("foo", "bar", DataStream.TIMESTAMP_FIELD_NAME, randomNonNegativeLong())
            .get();

        PutAutoFollowPatternAction.Request followRequest = new PutAutoFollowPatternAction.Request(
            TEST_REQUEST_TIMEOUT,
            TEST_REQUEST_TIMEOUT
        );
        followRequest.setName("pattern-1");
        followRequest.setRemoteCluster("leader_cluster");
        followRequest.setLeaderIndexPatterns(List.of("logs-*"));
        followRequest.setFollowIndexNamePattern("{{leader_index}}");
        assertTrue(followerClient().execute(PutAutoFollowPatternAction.INSTANCE, followRequest).get().isAcknowledged());

        logger.info("--> roll over once and wait for the auto-follow to pick up the new index");
        leaderClient().admin().indices().prepareRolloverIndex("logs-1").get();
        assertLongBusy(() -> {
            AutoFollowStats autoFollowStats = getAutoFollowStats();
            assertThat(autoFollowStats.getNumberOfSuccessfulFollowIndices(), equalTo(1L));
        });

        ensureFollowerGreen("*");

        final RolloverResponse rolloverResponse = leaderClient().admin().indices().prepareRolloverIndex(datastream).get();
        final String indexInDatastream = rolloverResponse.getOldIndex();

        logger.info("--> closing [{}] on follower so it will be re-opened by crr", indexInDatastream);
        assertAcked(followerClient().admin().indices().prepareClose(indexInDatastream).setMasterNodeTimeout(TimeValue.MAX_VALUE).get());

        logger.info("--> deleting and recreating index [{}] on leader to change index uuid on leader", indexInDatastream);
        assertAcked(leaderClient().admin().indices().prepareDelete(indexInDatastream).get());
        assertAcked(
            leaderClient().admin()
                .indices()
                .prepareCreate(indexInDatastream)
                .setMapping(MetadataIndexTemplateService.DEFAULT_TIMESTAMP_MAPPING_WITHOUT_ROUTING.toString())
        );
        leaderClient().prepareIndex(indexInDatastream)
            .setCreate(true)
            .setSource("foo", "bar", DataStream.TIMESTAMP_FIELD_NAME, randomNonNegativeLong())
            .get();
        leaderClient().execute(
            ModifyDataStreamsAction.INSTANCE,
            new ModifyDataStreamsAction.Request(
                TEST_REQUEST_TIMEOUT,
                TEST_REQUEST_TIMEOUT,
                List.of(DataStreamAction.addBackingIndex(datastream, indexInDatastream))
            )
        ).get();

        assertLongBusy(() -> {
            AutoFollowStats autoFollowStats = getAutoFollowStats();
            assertThat(autoFollowStats.getNumberOfSuccessfulFollowIndices(), equalTo(3L));
        });

<<<<<<< HEAD
        final Metadata metadata = followerClient().admin().cluster().prepareState().get().getState().metadata();
        final DataStream dataStream = metadata.getProject().dataStreams().get(datastream);
=======
        final Metadata metadata = followerClient().admin().cluster().prepareState(TEST_REQUEST_TIMEOUT).get().getState().metadata();
        final DataStream dataStream = metadata.dataStreams().get(datastream);
>>>>>>> ecd887d6
        assertTrue(dataStream.getIndices().stream().anyMatch(i -> i.getName().equals(indexInDatastream)));
        assertEquals(IndexMetadata.State.OPEN, metadata.getProject().index(indexInDatastream).getState());
        ensureFollowerGreen("*");
        final IndicesStatsResponse stats = followerClient().admin().indices().prepareStats(datastream).get();
        assertThat(stats.getIndices(), aMapWithSize(2));

        assertAcked(leaderClient().admin().indices().prepareDelete(indexInDatastream).get());
        assertAcked(followerClient().admin().indices().prepareDelete(indexInDatastream).setMasterNodeTimeout(TimeValue.MAX_VALUE).get());
        ensureFollowerGreen("*");
        final IndicesStatsResponse statsAfterDelete = followerClient().admin().indices().prepareStats(datastream).get();
        assertThat(statsAfterDelete.getIndices(), aMapWithSize(1));
        assertThat(statsAfterDelete.getIndices(), hasKey(rolloverResponse.getNewIndex()));
    }

    private void putAutoFollowPatterns(String name, String[] patterns) {
        putAutoFollowPatterns(name, patterns, Collections.emptyList());
    }

    private void putAutoFollowPatterns(String name, String[] patterns, List<String> exclusionPatterns) {
        PutAutoFollowPatternAction.Request request = new PutAutoFollowPatternAction.Request(TEST_REQUEST_TIMEOUT, TEST_REQUEST_TIMEOUT);
        request.setName(name);
        request.setRemoteCluster("leader_cluster");
        request.setLeaderIndexPatterns(Arrays.asList(patterns));
        request.setLeaderIndexExclusionPatterns(exclusionPatterns);
        // Need to set this, because following an index in the same cluster
        request.setFollowIndexNamePattern("copy-{{leader_index}}");
        if (randomBoolean()) {
            request.masterNodeTimeout(TimeValue.timeValueSeconds(randomFrom(10, 20, 30)));
        }

        assertTrue(followerClient().execute(PutAutoFollowPatternAction.INSTANCE, request).actionGet().isAcknowledged());
    }

    private void deleteAutoFollowPattern(final String name) {
        DeleteAutoFollowPatternAction.Request request = new DeleteAutoFollowPatternAction.Request(
            TEST_REQUEST_TIMEOUT,
            TEST_REQUEST_TIMEOUT,
            name
        );
        if (randomBoolean()) {
            request.masterNodeTimeout(TimeValue.timeValueSeconds(randomFrom(10, 20, 30)));
        }
        assertTrue(followerClient().execute(DeleteAutoFollowPatternAction.INSTANCE, request).actionGet().isAcknowledged());
    }

    private AutoFollowStats getAutoFollowStats() {
        CcrStatsAction.Request request = new CcrStatsAction.Request(TEST_REQUEST_TIMEOUT);
        if (randomBoolean()) {
            request.masterNodeTimeout(TimeValue.timeValueSeconds(randomFrom(10, 20, 30)));
        }
        return followerClient().execute(CcrStatsAction.INSTANCE, request).actionGet().getAutoFollowStats();
    }

    private void createLeaderIndex(String index, Settings settings) {
        CreateIndexRequest request = new CreateIndexRequest(index);
        request.settings(settings);
        leaderClient().admin().indices().create(request).actionGet();
    }

    private void pauseAutoFollowPattern(final String name) {
        ActivateAutoFollowPatternAction.Request request = new ActivateAutoFollowPatternAction.Request(
            TEST_REQUEST_TIMEOUT,
            TEST_REQUEST_TIMEOUT,
            name,
            false
        );
        if (randomBoolean()) {
            request.masterNodeTimeout(TimeValue.timeValueSeconds(randomFrom(10, 20, 30)));
        }
        assertAcked(followerClient().execute(ActivateAutoFollowPatternAction.INSTANCE, request).actionGet());
    }

    private void resumeAutoFollowPattern(final String name) {
        ActivateAutoFollowPatternAction.Request request = new ActivateAutoFollowPatternAction.Request(
            TEST_REQUEST_TIMEOUT,
            TEST_REQUEST_TIMEOUT,
            name,
            true
        );
        if (randomBoolean()) {
            request.masterNodeTimeout(TimeValue.timeValueSeconds(randomFrom(10, 20, 30)));
        }
        assertAcked(followerClient().execute(ActivateAutoFollowPatternAction.INSTANCE, request).actionGet());
    }

    private AutoFollowMetadata.AutoFollowPattern getAutoFollowPattern(final String name) {
        GetAutoFollowPatternAction.Request request = new GetAutoFollowPatternAction.Request(TEST_REQUEST_TIMEOUT);
        request.setName(name);
        if (randomBoolean()) {
            request.masterNodeTimeout(TimeValue.timeValueSeconds(randomFrom(10, 20, 30)));
        }
        GetAutoFollowPatternAction.Response response = followerClient().execute(GetAutoFollowPatternAction.INSTANCE, request).actionGet();
        assertTrue(response.getAutoFollowPatterns().containsKey(name));
        return response.getAutoFollowPatterns().get(name);
    }

    private void assertLongBusy(CheckedRunnable<Exception> codeBlock) throws Exception {
        try {
            assertBusy(codeBlock, 120L, TimeUnit.SECONDS);
        } catch (AssertionError ae) {
            AutoFollowStats autoFollowStats = null;
            try {
                autoFollowStats = getAutoFollowStats();
            } catch (Exception e) {
                ae.addSuppressed(e);
            }
            final AutoFollowStats finalAutoFollowStats = autoFollowStats;
            logger.warn(
                () -> format(
                    "AssertionError when waiting for auto-follower, auto-follow stats are: %s",
                    finalAutoFollowStats != null ? Strings.toString(finalAutoFollowStats) : "null"
                ),
                ae
            );
            throw ae;
        }
    }
}<|MERGE_RESOLUTION|>--- conflicted
+++ resolved
@@ -567,16 +567,13 @@
 
         // check that all leader indices have been correctly auto followed
         List<String> matchingPrefixes = Arrays.stream(prefixes).map(prefix -> prefix + "*").collect(Collectors.toList());
-<<<<<<< HEAD
-        for (IndexMetadata leaderIndexMetadata : leaderClient().admin().cluster().prepareState().get().getState().metadata().getProject()) {
-=======
         for (IndexMetadata leaderIndexMetadata : leaderClient().admin()
             .cluster()
             .prepareState(TEST_REQUEST_TIMEOUT)
             .get()
             .getState()
-            .metadata()) {
->>>>>>> ecd887d6
+            .metadata()
+            .getProject()) {
             final String leaderIndex = leaderIndexMetadata.getIndex().getName();
             if (Regex.simpleMatch(matchingPrefixes, leaderIndex)) {
                 String followingIndex = "copy-" + leaderIndex;
@@ -702,13 +699,8 @@
             assertThat(autoFollowStats.getNumberOfSuccessfulFollowIndices(), equalTo(3L));
         });
 
-<<<<<<< HEAD
-        final Metadata metadata = followerClient().admin().cluster().prepareState().get().getState().metadata();
+        final Metadata metadata = followerClient().admin().cluster().prepareState(TEST_REQUEST_TIMEOUT).get().getState().metadata();
         final DataStream dataStream = metadata.getProject().dataStreams().get(datastream);
-=======
-        final Metadata metadata = followerClient().admin().cluster().prepareState(TEST_REQUEST_TIMEOUT).get().getState().metadata();
-        final DataStream dataStream = metadata.dataStreams().get(datastream);
->>>>>>> ecd887d6
         assertTrue(dataStream.getIndices().stream().anyMatch(i -> i.getName().equals(indexInDatastream)));
         assertEquals(IndexMetadata.State.OPEN, metadata.getProject().index(indexInDatastream).getState());
         ensureFollowerGreen("*");
