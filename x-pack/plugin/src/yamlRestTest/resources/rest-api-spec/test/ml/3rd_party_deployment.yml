setup:
  - skip:
      features: headers
  - do:
      headers:
        Authorization: "Basic eF9wYWNrX3Jlc3RfdXNlcjp4LXBhY2stdGVzdC1wYXNzd29yZA==" # run as x_pack_rest_user, i.e. the test setup superuser
      ml.put_trained_model:
        model_id: "test_model"
        body: >
          {
            "description": "simple model for testing",
            "model_type": "pytorch",
            "inference_config": {
              "pass_through": {
                "tokenization": {
                  "bert": {
                    "with_special_tokens": false
                  }
                }
              }
            }
          }
  - do:
      headers:
        Authorization: "Basic eF9wYWNrX3Jlc3RfdXNlcjp4LXBhY2stdGVzdC1wYXNzd29yZA==" # run as x_pack_rest_user, i.e. the test setup superuser
      ml.put_trained_model_vocabulary:
        model_id: "test_model"
        body: >
          { "vocabulary": ["[PAD]","[UNK]","these", "are", "my", "words"] }
  - do:
      headers:
        Authorization: "Basic eF9wYWNrX3Jlc3RfdXNlcjp4LXBhY2stdGVzdC1wYXNzd29yZA==" # run as x_pack_rest_user, i.e. the test setup superuser
      ml.put_trained_model_definition_part:
        model_id: "test_model"
        part: 0
        body: >
          {
            "total_definition_length":1630,
            "definition": "UEsDBAAACAgAAAAAAAAAAAAAAAAAAAAAAAAUAA4Ac2ltcGxlbW9kZWwvZGF0YS5wa2xGQgoAWlpaWlpaWlpaWoACY19fdG9yY2hfXwpTdXBlclNpbXBsZQpxACmBfShYCAAAAHRyYWluaW5ncQGIdWJxAi5QSwcIXOpBBDQAAAA0AAAAUEsDBBQACAgIAAAAAAAAAAAAAAAAAAAAAAAdAEEAc2ltcGxlbW9kZWwvY29kZS9fX3RvcmNoX18ucHlGQj0AWlpaWlpaWlpaWlpaWlpaWlpaWlpaWlpaWlpaWlpaWlpaWlpaWlpaWlpaWlpaWlpaWlpaWlpaWlpaWlpaWnWOMWvDMBCF9/yKI5MMrnHTQsHgjt2aJdlCEIp9SgWSTpykFvfXV1htaYds0nfv473JqhjhkAPywbhgUbzSnC02wwZAyqBYOUzIUUoY4XRe6SVr/Q8lVsYbf4UBLkS2kBk1aOIPxbOIaPVQtEQ8vUnZ/WlrSxTA+JCTNHMc4Ig+Eles+Jod+iR3N/jDDf74wxu4e/5+DmtE9mUyhdgFNq7bZ3ekehbruC6aTxS/c1rom6Z698WrEfIYxcn4JGTftLA7tzCnJeD41IJVC+U07kumUHw3E47Vqh+xnULeFisYLx064mV8UTZibWFMmX0p23wBUEsHCE0EGH3yAAAAlwEAAFBLAwQUAAgICAAAAAAAAAAAAAAAAAAAAAAAJwA5AHNpbXBsZW1vZGVsL2NvZGUvX190b3JjaF9fLnB5LmRlYnVnX3BrbEZCNQBaWlpaWlpaWlpaWlpaWlpaWlpaWlpaWlpaWlpaWlpaWlpaWlpaWlpaWlpaWlpaWlpaWlpaWrWST0+DMBiHW6bOod/BGS94kKpo2Mwyox5x3pbgiXSAFtdR/nQu3IwHiZ9oX88CaeGu9tL0efq+v8P7fmiGA1wgTgoIcECZQqe6vmYD6G4hAJOcB1E8NazTm+ELyzY4C3Q0z8MsRwF+j4JlQUPEEo5wjH0WB9hCNFqgpOCExZY5QnnEw7ME+0v8GuaIs8wnKI7RigVrKkBzm0lh2OdjkeHllG28f066vK6SfEypF60S+vuYt4gjj2fYr/uPrSvRv356TepfJ9iWJRN0OaELQSZN3FRPNbcP1PTSntMr0x0HzLZQjPYIEo3UaFeiISRKH0Mil+BE/dyT1m7tCBLwVO1MX4DK3bbuTlXuy8r71j5Aoho66udAoseOnrdVzx28UFW6ROuO/lT6QKKyo79VU54emj9QSwcInsUTEDMBAAAFAwAAUEsDBAAACAgAAAAAAAAAAAAAAAAAAAAAAAAZAAYAc2ltcGxlbW9kZWwvY29uc3RhbnRzLnBrbEZCAgBaWoACKS5QSwcIbS8JVwQAAAAEAAAAUEsDBAAACAgAAAAAAAAAAAAAAAAAAAAAAAATADsAc2ltcGxlbW9kZWwvdmVyc2lvbkZCNwBaWlpaWlpaWlpaWlpaWlpaWlpaWlpaWlpaWlpaWlpaWlpaWlpaWlpaWlpaWlpaWlpaWlpaWlpaMwpQSwcI0Z5nVQIAAAACAAAAUEsBAgAAAAAICAAAAAAAAFzqQQQ0AAAANAAAABQAAAAAAAAAAAAAAAAAAAAAAHNpbXBsZW1vZGVsL2RhdGEucGtsUEsBAgAAFAAICAgAAAAAAE0EGH3yAAAAlwEAAB0AAAAAAAAAAAAAAAAAhAAAAHNpbXBsZW1vZGVsL2NvZGUvX190b3JjaF9fLnB5UEsBAgAAFAAICAgAAAAAAJ7FExAzAQAABQMAACcAAAAAAAAAAAAAAAAAAgIAAHNpbXBsZW1vZGVsL2NvZGUvX190b3JjaF9fLnB5LmRlYnVnX3BrbFBLAQIAAAAACAgAAAAAAABtLwlXBAAAAAQAAAAZAAAAAAAAAAAAAAAAAMMDAABzaW1wbGVtb2RlbC9jb25zdGFudHMucGtsUEsBAgAAAAAICAAAAAAAANGeZ1UCAAAAAgAAABMAAAAAAAAAAAAAAAAAFAQAAHNpbXBsZW1vZGVsL3ZlcnNpb25QSwYGLAAAAAAAAAAeAy0AAAAAAAAAAAAFAAAAAAAAAAUAAAAAAAAAagEAAAAAAACSBAAAAAAAAFBLBgcAAAAA/AUAAAAAAAABAAAAUEsFBgAAAAAFAAUAagEAAJIEAAAAAA==",
            "total_parts": 1
          }
---
"Test start deployment fails with missing model definition":

  - do:
      ml.put_trained_model:
        model_id: distilbert-finetuned-sst
        body: >
          {
            "description": "distilbert-base-uncased-finetuned-sst-2-english.pt",
            "model_type": "pytorch",
            "inference_config": {
              "ner": { }
            }
          }

  - do:
      catch: /Could not find trained model definition \[distilbert-finetuned-sst\]/
      ml.start_trained_model_deployment:
        model_id: distilbert-finetuned-sst
---
"Test start and stop deployment with no cache":
  - do:
      ml.start_trained_model_deployment:
        model_id: test_model
        cache_size: 0
        wait_for: started
  - match: {assignment.assignment_state: started}
  - match: {assignment.task_parameters.model_id: test_model}
  - match: {assignment.task_parameters.cache_size: "0"}

  - do:
      ml.stop_trained_model_deployment:
        model_id: test_model
  - match: { stopped: true }
---
"Test start and stop deployment with cache":
<<<<<<< HEAD
=======
  - skip:
      features: allowed_warnings

>>>>>>> 9e9f19bc
  - do:
      ml.start_trained_model_deployment:
        model_id: test_model
        cache_size: 10kb
        wait_for: started
  - match: {assignment.assignment_state: started}
  - match: {assignment.task_parameters.model_id: test_model}
  - match: {assignment.task_parameters.cache_size: 10kb}

  - do:
<<<<<<< HEAD
=======
      allowed_warnings:
        - '[POST /_ml/trained_models/{model_id}/deployment/_infer] is deprecated! Use [POST /_ml/trained_models/{model_id}/_infer] instead.'
      ml.infer_trained_model:
        model_id: "test_model"
        body: >
          {
            "docs": [
              { "input": "words" }
            ]
          }

  - do:
      allowed_warnings:
        - '[POST /_ml/trained_models/{model_id}/deployment/_infer] is deprecated! Use [POST /_ml/trained_models/{model_id}/_infer] instead.'
      ml.infer_trained_model:
        model_id: "test_model"
        body: >
          {
            "docs": [
              { "input": "are" }
            ]
          }

  - do:
      allowed_warnings:
        - '[POST /_ml/trained_models/{model_id}/deployment/_infer] is deprecated! Use [POST /_ml/trained_models/{model_id}/_infer] instead.'
      ml.infer_trained_model:
        model_id: "test_model"
        body: >
          {
            "docs": [
              { "input": "words" }
            ]
          }

  - do:
      ml.get_trained_models_stats:
        model_id: "test_model"
  - match: { count: 1 }
  - match: { trained_model_stats.0.deployment_stats.nodes.0.inference_count: 3 }
  - match: { trained_model_stats.0.deployment_stats.nodes.0.inference_cache_hit_count: 1 }

  - do:
>>>>>>> 9e9f19bc
      ml.stop_trained_model_deployment:
        model_id: test_model
  - match: { stopped: true }<|MERGE_RESOLUTION|>--- conflicted
+++ resolved
@@ -75,12 +75,9 @@
   - match: { stopped: true }
 ---
 "Test start and stop deployment with cache":
-<<<<<<< HEAD
-=======
   - skip:
       features: allowed_warnings
 
->>>>>>> 9e9f19bc
   - do:
       ml.start_trained_model_deployment:
         model_id: test_model
@@ -91,8 +88,6 @@
   - match: {assignment.task_parameters.cache_size: 10kb}
 
   - do:
-<<<<<<< HEAD
-=======
       allowed_warnings:
         - '[POST /_ml/trained_models/{model_id}/deployment/_infer] is deprecated! Use [POST /_ml/trained_models/{model_id}/_infer] instead.'
       ml.infer_trained_model:
@@ -136,7 +131,6 @@
   - match: { trained_model_stats.0.deployment_stats.nodes.0.inference_cache_hit_count: 1 }
 
   - do:
->>>>>>> 9e9f19bc
       ml.stop_trained_model_deployment:
         model_id: test_model
   - match: { stopped: true }