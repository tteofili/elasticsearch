--- conflicted
+++ resolved
@@ -229,15 +229,9 @@
         } else if (plan instanceof Aggregate agg) {
             checkFullTextFunctionsInAggs(agg, failures);
         } else {
-<<<<<<< HEAD
             /*plan.forEachExpression(FullTextFunction.class, ftf -> {
-                failures.add(fail(ftf, "[{}] {} is only supported in WHERE commands", ftf.functionName(), ftf.functionType()));
+                failures.add(fail(ftf, "[{}] {} is only supported in WHERE and STATS commands", ftf.functionName(), ftf.functionType()));
             });*/
-=======
-            plan.forEachExpression(FullTextFunction.class, ftf -> {
-                failures.add(fail(ftf, "[{}] {} is only supported in WHERE and STATS commands", ftf.functionName(), ftf.functionType()));
-            });
->>>>>>> 9e5cfd08
         }
     }
 
