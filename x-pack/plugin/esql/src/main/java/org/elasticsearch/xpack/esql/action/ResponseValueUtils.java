/*
 * Copyright Elasticsearch B.V. and/or licensed to Elasticsearch B.V. under one
 * or more contributor license agreements. Licensed under the Elastic License
 * 2.0; you may not use this file except in compliance with the Elastic License
 * 2.0.
 */

package org.elasticsearch.xpack.esql.action;

import org.apache.lucene.util.BytesRef;
import org.elasticsearch.common.bytes.BytesArray;
import org.elasticsearch.common.collect.Iterators;
import org.elasticsearch.common.xcontent.XContentHelper;
import org.elasticsearch.compute.data.Block;
import org.elasticsearch.compute.data.BooleanBlock;
import org.elasticsearch.compute.data.BytesRefBlock;
import org.elasticsearch.compute.data.DoubleBlock;
import org.elasticsearch.compute.data.FloatBlock;
import org.elasticsearch.compute.data.IntBlock;
import org.elasticsearch.compute.data.LongBlock;
import org.elasticsearch.compute.data.Page;
import org.elasticsearch.xcontent.XContentParser;
import org.elasticsearch.xcontent.XContentParserConfiguration;
import org.elasticsearch.xpack.esql.EsqlIllegalArgumentException;
import org.elasticsearch.xpack.esql.core.type.DataType;

import java.io.IOException;
import java.io.UncheckedIOException;
import java.util.ArrayList;
import java.util.Iterator;
import java.util.List;

import static org.elasticsearch.xpack.esql.core.util.NumericUtils.unsignedLongAsNumber;
import static org.elasticsearch.xpack.esql.type.EsqlDataTypeConverter.dateTimeToString;
import static org.elasticsearch.xpack.esql.type.EsqlDataTypeConverter.ipToString;
import static org.elasticsearch.xpack.esql.type.EsqlDataTypeConverter.nanoTimeToString;
import static org.elasticsearch.xpack.esql.type.EsqlDataTypeConverter.spatialToString;
import static org.elasticsearch.xpack.esql.type.EsqlDataTypeConverter.versionToString;

/**
 * Collection of static utility methods for helping transform response data between pages and values.
 */
public final class ResponseValueUtils {

    /**
     * Returns an iterator of iterators over the values in the given pages. There is one iterator
     * for each block.
     */
    public static Iterator<Iterator<Object>> pagesToValues(List<DataType> dataTypes, List<Page> pages) {
        BytesRef scratch = new BytesRef();
        return Iterators.flatMap(
            pages.iterator(),
            page -> Iterators.forRange(
                0,
                page.getPositionCount(),
                pos -> Iterators.forRange(0, page.getBlockCount(), b -> valueAtPosition(page.getBlock(b), pos, dataTypes.get(b), scratch))
            )
        );
    }

    /** Returns an iterable of iterables over the values in the given pages. There is one iterables for each row. */
    static Iterable<Iterable<Object>> valuesForRowsInPages(List<DataType> dataTypes, List<Page> pages) {
        BytesRef scratch = new BytesRef();
        return () -> Iterators.flatMap(pages.iterator(), page -> valuesForRowsInPage(dataTypes, page, scratch));
    }

    /** Returns an iterable of iterables over the values in the given page. There is one iterables for each row. */
    static Iterator<Iterable<Object>> valuesForRowsInPage(List<DataType> dataTypes, Page page, BytesRef scratch) {
        return Iterators.forRange(0, page.getPositionCount(), position -> valuesForRow(dataTypes, page, position, scratch));
    }

    /** Returns an iterable over the values in the given row in a page. */
    static Iterable<Object> valuesForRow(List<DataType> dataTypes, Page page, int position, BytesRef scratch) {
        return () -> Iterators.forRange(
            0,
            page.getBlockCount(),
            blockIdx -> valueAtPosition(page.getBlock(blockIdx), position, dataTypes.get(blockIdx), scratch)
        );
    }

    /**  Returns an iterator of values for the given column. */
    static Iterator<Object> valuesForColumn(int columnIndex, DataType dataType, List<Page> pages) {
        BytesRef scratch = new BytesRef();
        return Iterators.flatMap(
            pages.iterator(),
            page -> Iterators.forRange(
                0,
                page.getPositionCount(),
                pos -> valueAtPosition(page.getBlock(columnIndex), pos, dataType, scratch)
            )
        );
    }

    /** Returns the value that the position and with the given data type, in the block. */
    static Object valueAtPosition(Block block, int position, DataType dataType, BytesRef scratch) {
        if (block.isNull(position)) {
            return null;
        }
        int count = block.getValueCount(position);
        int start = block.getFirstValueIndex(position);
        if (count == 1) {
            return valueAt(dataType, block, start, scratch);
        }
        List<Object> values = new ArrayList<>(count);
        int end = count + start;
        for (int i = start; i < end; i++) {
            values.add(valueAt(dataType, block, i, scratch));
        }
        return values;
    }

    private static Object valueAt(DataType dataType, Block block, int offset, BytesRef scratch) {
        return switch (dataType) {
            case UNSIGNED_LONG -> unsignedLongAsNumber(((LongBlock) block).getLong(offset));
            case LONG, COUNTER_LONG -> ((LongBlock) block).getLong(offset);
            case INTEGER, COUNTER_INTEGER -> ((IntBlock) block).getInt(offset);
            case DOUBLE, COUNTER_DOUBLE -> ((DoubleBlock) block).getDouble(offset);
<<<<<<< HEAD
            case FLOAT -> ((FloatBlock) block).getFloat(offset);
            case KEYWORD, TEXT -> ((BytesRefBlock) block).getBytesRef(offset, scratch).utf8ToString();
=======
            case KEYWORD, SEMANTIC_TEXT, TEXT -> ((BytesRefBlock) block).getBytesRef(offset, scratch).utf8ToString();
>>>>>>> e0a45844
            case IP -> {
                BytesRef val = ((BytesRefBlock) block).getBytesRef(offset, scratch);
                yield ipToString(val);
            }
            case DATETIME -> {
                long longVal = ((LongBlock) block).getLong(offset);
                yield dateTimeToString(longVal);
            }
            case DATE_NANOS -> {
                long longVal = ((LongBlock) block).getLong(offset);
                yield nanoTimeToString(longVal);
            }
            case BOOLEAN -> ((BooleanBlock) block).getBoolean(offset);
            case VERSION -> versionToString(((BytesRefBlock) block).getBytesRef(offset, scratch));
            case GEO_POINT, GEO_SHAPE, CARTESIAN_POINT, CARTESIAN_SHAPE -> spatialToString(
                ((BytesRefBlock) block).getBytesRef(offset, scratch)
            );
            case UNSUPPORTED -> (String) null;
            case SOURCE -> {
                BytesRef val = ((BytesRefBlock) block).getBytesRef(offset, scratch);
                try {
                    try (XContentParser parser = XContentHelper.createParser(XContentParserConfiguration.EMPTY, new BytesArray(val))) {
                        parser.nextToken();
                        yield parser.mapOrdered();
                    }
                } catch (IOException e) {
                    throw new UncheckedIOException(e);
                }
            }
            case SHORT, BYTE, HALF_FLOAT, SCALED_FLOAT, OBJECT, DATE_PERIOD, TIME_DURATION, DOC_DATA_TYPE, TSID_DATA_TYPE, NULL,
                PARTIAL_AGG -> throw EsqlIllegalArgumentException.illegalDataType(dataType);
        };
    }
}<|MERGE_RESOLUTION|>--- conflicted
+++ resolved
@@ -115,12 +115,8 @@
             case LONG, COUNTER_LONG -> ((LongBlock) block).getLong(offset);
             case INTEGER, COUNTER_INTEGER -> ((IntBlock) block).getInt(offset);
             case DOUBLE, COUNTER_DOUBLE -> ((DoubleBlock) block).getDouble(offset);
-<<<<<<< HEAD
             case FLOAT -> ((FloatBlock) block).getFloat(offset);
-            case KEYWORD, TEXT -> ((BytesRefBlock) block).getBytesRef(offset, scratch).utf8ToString();
-=======
             case KEYWORD, SEMANTIC_TEXT, TEXT -> ((BytesRefBlock) block).getBytesRef(offset, scratch).utf8ToString();
->>>>>>> e0a45844
             case IP -> {
                 BytesRef val = ((BytesRefBlock) block).getBytesRef(offset, scratch);
                 yield ipToString(val);
