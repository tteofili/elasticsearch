--- conflicted
+++ resolved
@@ -237,7 +237,6 @@
         return failures;
     }
 
-<<<<<<< HEAD
     private static void checkMetadataScoreNameReserved(LogicalPlan p, Set<Failure> failures) {
         // _score can only be set as metadata attribute
         if (p.inputSet().stream().anyMatch(a -> MetadataAttribute.SCORE.equals(a.name()) && (a instanceof MetadataAttribute) == false)) {
@@ -277,7 +276,10 @@
                         }
                     });
                 }
-=======
+            });
+        }
+    }
+    
     private void checkSort(LogicalPlan p, Set<Failure> failures) {
         if (p instanceof OrderBy ob) {
             ob.order().forEach(o -> {
@@ -286,7 +288,6 @@
                         failures.add(fail(f, "Aggregate functions are not allowed in SORT [{}]", f.functionName()));
                     }
                 });
->>>>>>> 893dfd3c
             });
         }
     }
