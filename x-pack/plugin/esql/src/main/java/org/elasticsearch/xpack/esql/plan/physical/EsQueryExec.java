--- conflicted
+++ resolved
@@ -32,11 +32,7 @@
     static final EsField DOC_ID_FIELD = new EsField("_doc", DataType.DOC_DATA_TYPE, Map.of(), false);
     static final EsField TSID_FIELD = new EsField("_tsid", DataType.TSID_DATA_TYPE, Map.of(), true);
     static final EsField TIMESTAMP_FIELD = new EsField("@timestamp", DataType.DATETIME, Map.of(), true);
-<<<<<<< HEAD
-    static final EsField INTERVAL_FIELD = new EsField("@timestamp_interval", DataType.DATETIME, Map.of(), true);
     public static final EsField SCORE_FIELD = new EsField("_score", DataType.FLOAT, Map.of(), false);
-=======
->>>>>>> ae39525e
 
     private final EsIndex index;
     private final IndexMode indexMode;
