/*
 * Copyright Elasticsearch B.V. and/or licensed to Elasticsearch B.V. under one
 * or more contributor license agreements. Licensed under the Elastic License
 * 2.0; you may not use this file except in compliance with the Elastic License
 * 2.0.
 */

package org.elasticsearch.xpack.esql.action;

import org.elasticsearch.Build;
import org.elasticsearch.common.util.FeatureFlag;
import org.elasticsearch.features.NodeFeature;
import org.elasticsearch.rest.action.admin.cluster.RestNodesCapabilitiesAction;
import org.elasticsearch.xpack.esql.core.plugin.EsqlCorePlugin;
import org.elasticsearch.xpack.esql.plugin.EsqlFeatures;
import org.elasticsearch.xpack.esql.plugin.EsqlPlugin;

import java.util.ArrayList;
import java.util.List;
import java.util.Locale;
import java.util.Set;

/**
 * A {@link Set} of "capabilities" supported by the {@link RestEsqlQueryAction}
 * and {@link RestEsqlAsyncQueryAction} APIs. These are exposed over the
 * {@link RestNodesCapabilitiesAction} and we use them to enable tests.
 */
public class EsqlCapabilities {
    public enum Cap {

        /**
         * Support for function {@code BIT_LENGTH}. Done in #115792
         */
        FN_BIT_LENGTH,

        /**
         * Support for function {@code BYTE_LENGTH}.
         */
        FN_BYTE_LENGTH,

        /**
         * Support for function {@code REVERSE}.
         */
        FN_REVERSE,

        /**
         * Support for reversing whole grapheme clusters. This is not supported
         * on JDK versions less than 20 which are not supported in ES 9.0.0+ but this
         * exists to keep the {@code 8.x} branch similar to the {@code main} branch.
         */
        FN_REVERSE_GRAPHEME_CLUSTERS,

        /**
         * Support for function {@code CBRT}. Done in #108574.
         */
        FN_CBRT,

        /**
         * Support for function {@code HYPOT}.
         */
        FN_HYPOT,

        /**
         * Support for {@code MV_APPEND} function. #107001
         */
        FN_MV_APPEND,

        /**
         * Support for {@code MV_MEDIAN_ABSOLUTE_DEVIATION} function.
         */
        FN_MV_MEDIAN_ABSOLUTE_DEVIATION,

        /**
         * Support for {@code MV_PERCENTILE} function.
         */
        FN_MV_PERCENTILE,

        /**
         * Support for function {@code IP_PREFIX}.
         */
        FN_IP_PREFIX,

        /**
         * Fix on function {@code SUBSTRING} that makes it not return null on empty strings.
         */
        FN_SUBSTRING_EMPTY_NULL,

        /**
         * All functions that take TEXT should never emit TEXT, only KEYWORD. #114334
         */
        FUNCTIONS_NEVER_EMIT_TEXT,

        /**
         * Support for the {@code INLINESTATS} syntax.
         */
        INLINESTATS(EsqlPlugin.INLINESTATS_FEATURE_FLAG),

        /**
         * Support for the expressions in grouping in {@code INLINESTATS} syntax.
         */
        INLINESTATS_V2(EsqlPlugin.INLINESTATS_FEATURE_FLAG),

        /**
         * Support for aggregation function {@code TOP}.
         */
        AGG_TOP,

        /**
         * Support for booleans in aggregations {@code MAX} and {@code MIN}.
         */
        AGG_MAX_MIN_BOOLEAN_SUPPORT,

        /**
         * Support for ips in aggregations {@code MAX} and {@code MIN}.
         */
        AGG_MAX_MIN_IP_SUPPORT,

        /**
         * Support for strings in aggregations {@code MAX} and {@code MIN}.
         */
        AGG_MAX_MIN_STRING_SUPPORT,

        /**
         * Support for booleans in {@code TOP} aggregation.
         */
        AGG_TOP_BOOLEAN_SUPPORT,

        /**
         * Support for ips in {@code TOP} aggregation.
         */
        AGG_TOP_IP_SUPPORT,

        /**
         * Support for {@code keyword} and {@code text} fields in {@code TOP} aggregation.
         */
        AGG_TOP_STRING_SUPPORT,

        /**
         * {@code CASE} properly handling multivalue conditions.
         */
        CASE_MV,

        /**
         * Support for loading values over enrich. This is supported by all versions of ESQL but not
         * the unit test CsvTests.
         */
        ENRICH_LOAD,

        /**
         * Optimization for ST_CENTROID changed some results in cartesian data. #108713
         */
        ST_CENTROID_AGG_OPTIMIZED,

        /**
         * Support for requesting the "_ignored" metadata field.
         */
        METADATA_IGNORED_FIELD,

        /**
         * LOOKUP command with
         * - tables using syntax {@code "tables": {"type": [<values>]}}
         * - fixed variable shadowing
         * - fixed Join.references(), requiring breaking change to Join serialization
         */
        LOOKUP_V4(Build.current().isSnapshot()),

        /**
         * Support for requesting the "REPEAT" command.
         */
        REPEAT,

        /**
         * Cast string literals to datetime in addition and subtraction when the other side is a date or time interval.
         */
        STRING_LITERAL_AUTO_CASTING_TO_DATETIME_ADD_SUB,

        /**
         * Support for named or positional parameters in EsqlQueryRequest.
         */
        NAMED_POSITIONAL_PARAMETER,

        /**
         * Support multiple field mappings if appropriate conversion function is used (union types)
         */
        UNION_TYPES,

        /**
         * Support for function {@code ST_DISTANCE}. Done in #108764.
         */
        ST_DISTANCE,

        /**
         * Fix determination of CRS types in spatial functions when folding.
         */
        SPATIAL_FUNCTIONS_FIX_CRSTYPE_FOLDING,

        /**
         * Enable spatial predicate functions to support multi-values. Done in #112063.
         */
        SPATIAL_PREDICATES_SUPPORT_MULTIVALUES,

        /**
         * Enable spatial distance function to support multi-values. Done in #114836.
         */
        SPATIAL_DISTANCE_SUPPORTS_MULTIVALUES,

        /**
         * Support a number of fixes and enhancements to spatial distance pushdown. Done in #112938.
         */
        SPATIAL_DISTANCE_PUSHDOWN_ENHANCEMENTS,

        /**
         * Fix for spatial centroid when no records are found.
         */
        SPATIAL_CENTROID_NO_RECORDS,

        /**
         * Fix to GROK and DISSECT that allows extracting attributes with the same name as the input
         * https://github.com/elastic/elasticsearch/issues/110184
         */
        GROK_DISSECT_MASKING,

        /**
         * Support for quoting index sources in double quotes.
         */
        DOUBLE_QUOTES_SOURCE_ENCLOSING,

        /**
         * Support for WEIGHTED_AVG function.
         */
        AGG_WEIGHTED_AVG,

        /**
         * Fix for union-types when aggregating over an inline conversion with casting operator. Done in #110476.
         */
        UNION_TYPES_AGG_CAST,

        /**
         * Fix to GROK validation in case of multiple fields with same name and different types
         * https://github.com/elastic/elasticsearch/issues/110533
         */
        GROK_VALIDATION,

        /**
         * Fix for union-types when aggregating over an inline conversion with conversion function. Done in #110652.
         */
        UNION_TYPES_INLINE_FIX,

        /**
         * Fix for union-types when sorting a type-casted field. We changed how we remove synthetic union-types fields.
         */
        UNION_TYPES_REMOVE_FIELDS,

        /**
         * Fix for union-types when renaming unrelated columns.
         * https://github.com/elastic/elasticsearch/issues/111452
         */
        UNION_TYPES_FIX_RENAME_RESOLUTION,

        /**
         * Fix for union-types when some indexes are missing the required field. Done in #111932.
         */
        UNION_TYPES_MISSING_FIELD,

        /**
         * Fix for widening of short numeric types in union-types. Done in #112610
         */
        UNION_TYPES_NUMERIC_WIDENING,

        /**
         * Fix a parsing issue where numbers below Long.MIN_VALUE threw an exception instead of parsing as doubles.
         * see <a href="https://github.com/elastic/elasticsearch/issues/104323"> Parsing large numbers is inconsistent #104323 </a>
         */
        FIX_PARSING_LARGE_NEGATIVE_NUMBERS,

        /**
         * Fix the status code returned when trying to run count_distinct on the _source type (which is not supported).
         * see <a href="https://github.com/elastic/elasticsearch/issues/105240">count_distinct(_source) returns a 500 response</a>
         */
        FIX_COUNT_DISTINCT_SOURCE_ERROR,

        /**
         * Use RangeQuery for BinaryComparison on DateTime fields.
         */
        RANGEQUERY_FOR_DATETIME,

        /**
         * Enforce strict type checking on ENRICH range types, and warnings for KEYWORD parsing at runtime. Done in #115091.
         */
        ENRICH_STRICT_RANGE_TYPES,

        /**
         * Fix for non-unique attribute names in ROW and logical plans.
         * https://github.com/elastic/elasticsearch/issues/110541
         */
        UNIQUE_NAMES,

        /**
         * Make attributes of GROK/DISSECT adjustable and fix a shadowing bug when pushing them down past PROJECT.
         * https://github.com/elastic/elasticsearch/issues/108008
         */
        FIXED_PUSHDOWN_PAST_PROJECT,

        /**
         * Adds the {@code MV_PSERIES_WEIGHTED_SUM} function for converting sorted lists of numbers into
         * a bounded score. This is a generalization of the
         * <a href="https://en.wikipedia.org/wiki/Riemann_zeta_function">riemann zeta function</a> but we
         * don't name it that because we don't support complex numbers and don't want to make folks think
         * of mystical number theory things. This is just a weighted sum that is adjacent to magic.
         */
        MV_PSERIES_WEIGHTED_SUM,

        /**
         * Support for match operator as a colon. Previous support for match operator as MATCH has been removed
         */
        MATCH_OPERATOR_COLON,

        /**
         * Removing support for the {@code META} keyword.
         */
        NO_META,

        /**
         * Add CombineBinaryComparisons rule.
         */
        COMBINE_BINARY_COMPARISONS,

        /**
         * Support for nanosecond dates as a data type
         */
        DATE_NANOS_TYPE(),

        /**
         * Support for to_date_nanos function
         */
        TO_DATE_NANOS(),

        /**
         * Support for date nanos type in binary comparisons
         */
        DATE_NANOS_BINARY_COMPARISON(),

        /**
         * Support Least and Greatest functions on Date Nanos type
         */
        LEAST_GREATEST_FOR_DATENANOS(),

        /**
         * Support for date_trunc function on date nanos type
         */
        DATE_TRUNC_DATE_NANOS(),

        /**
         * support aggregations on date nanos
         */
        DATE_NANOS_AGGREGATIONS(),

        /**
         * Support for datetime in least and greatest functions
         */
        LEAST_GREATEST_FOR_DATES,

        /**
         * Support CIDRMatch in CombineDisjunctions rule.
         */
        COMBINE_DISJUNCTIVE_CIDRMATCHES,

        /**
         * Support sending HTTP headers about the status of an async query.
         */
        ASYNC_QUERY_STATUS_HEADERS,

        /**
         * Consider the upper bound when computing the interval in BUCKET auto mode.
         */
        BUCKET_INCLUSIVE_UPPER_BOUND,

        /**
         * Changed error messages for fields with conflicting types in different indices.
         */
        SHORT_ERROR_MESSAGES_FOR_UNSUPPORTED_FIELDS,

        /**
         * Support for the whole number spans in BUCKET function.
         */
        BUCKET_WHOLE_NUMBER_AS_SPAN,

        /**
         * Allow mixed numeric types in coalesce
         */
        MIXED_NUMERIC_TYPES_IN_COALESCE,

        /**
         * Support for requesting the "SPACE" function.
         */
        SPACE,

        /**
         * Support explicit casting from string literal to DATE_PERIOD or TIME_DURATION.
         */
        CAST_STRING_LITERAL_TO_TEMPORAL_AMOUNT,

        /**
         * Supported the text categorization function "CATEGORIZE".
         */
        CATEGORIZE(Build.current().isSnapshot()),

        /**
         * QSTR function
         */
        QSTR_FUNCTION,

        /**
         * MATCH function
         */
        MATCH_FUNCTION,

        /**
         * KQL function
         */
        KQL_FUNCTION(Build.current().isSnapshot()),

        /**
         * Don't optimize CASE IS NOT NULL function by not requiring the fields to be not null as well.
         * https://github.com/elastic/elasticsearch/issues/112704
         */
        FIXED_WRONG_IS_NOT_NULL_CHECK_ON_CASE,

        /**
         * Compute year differences in full calendar years.
         */
        DATE_DIFF_YEAR_CALENDARIAL,

        /**
         * Fix sorting not allowed on _source and counters.
         */
        SORTING_ON_SOURCE_AND_COUNTERS_FORBIDDEN,

        /**
         * Fix {@code SORT} when the {@code _source} field is not a sort key but
         * <strong>is</strong> being returned.
         */
        SORT_RETURNING_SOURCE_OK,

        /**
         * Allow filter per individual aggregation.
         */
        PER_AGG_FILTERING,

        /**
         * Fix {@link #PER_AGG_FILTERING} grouped by ordinals.
         */
        PER_AGG_FILTERING_ORDS,

        /**
         * Support for {@code STD_DEV} aggregation.
         */
        STD_DEV,

        /**
         * Fix for https://github.com/elastic/elasticsearch/issues/114714
         */
        FIX_STATS_BY_FOLDABLE_EXPRESSION,

        /**
         * Adding stats for functions (stack telemetry)
         */
        FUNCTION_STATS,
        /**
         * Support for semantic_text field mapping
         */
        SEMANTIC_TEXT_TYPE(EsqlCorePlugin.SEMANTIC_TEXT_FEATURE_FLAG),
        /**
         * Fix for an optimization that caused wrong results
         * https://github.com/elastic/elasticsearch/issues/115281
         */
        FIX_FILTER_PUSHDOWN_PAST_STATS,

        /**
         * Send warnings on STATS alias collision
         * https://github.com/elastic/elasticsearch/issues/114970
         */
        STATS_ALIAS_COLLISION_WARNINGS,

        /**
         * This enables 60_usage.yml "Basic ESQL usage....snapshot" version test. See also the next capability.
         */
        SNAPSHOT_TEST_FOR_TELEMETRY(Build.current().isSnapshot()),

        /**
         * This enables 60_usage.yml "Basic ESQL usage....non-snapshot" version test. See also the previous capability.
         */
        NON_SNAPSHOT_TEST_FOR_TELEMETRY(Build.current().isSnapshot() == false),

        /**
         * Support simplified syntax for named parameters for field and function names.
         */
        NAMED_PARAMETER_FOR_FIELD_AND_FUNCTION_NAMES_SIMPLIFIED_SYNTAX(Build.current().isSnapshot()),

        /**
         * Fix pushdown of LIMIT past MV_EXPAND
         */
        ADD_LIMIT_INSIDE_MV_EXPAND,

        DELAY_DEBUG_FN(Build.current().isSnapshot()),

        /** Capability for remote metadata test */
        METADATA_FIELDS_REMOTE_TEST(false),
        /**
         * WIP on Join planning
         * - Introduce BinaryPlan and co
         * - Refactor INLINESTATS and LOOKUP as a JOIN block
         */
        JOIN_PLANNING_V1(Build.current().isSnapshot()),

        /**
         * Support implicit casting from string literal to DATE_PERIOD or TIME_DURATION.
         */
        IMPLICIT_CASTING_STRING_LITERAL_TO_TEMPORAL_AMOUNT,

        /**
         * LOOKUP JOIN
         */
        JOIN_LOOKUP(Build.current().isSnapshot()),

        /**
         * Fix for https://github.com/elastic/elasticsearch/issues/117054
         */
        FIX_NESTED_FIELDS_NAME_CLASH_IN_INDEXRESOLVER,

        /**
<<<<<<< HEAD
         * Term function
         */
        TERM_FUNCTION(Build.current().isSnapshot());
=======
         * support for aggregations on semantic_text
         */
        SEMANTIC_TEXT_AGGREGATIONS(EsqlCorePlugin.SEMANTIC_TEXT_FEATURE_FLAG);
>>>>>>> ed33bea3

        private final boolean enabled;

        Cap() {
            this.enabled = true;
        };

        Cap(boolean enabled) {
            this.enabled = enabled;
        };

        Cap(FeatureFlag featureFlag) {
            this.enabled = featureFlag.isEnabled();
        }

        public boolean isEnabled() {
            return enabled;
        }

        public String capabilityName() {
            return name().toLowerCase(Locale.ROOT);
        }
    }

    public static final Set<String> CAPABILITIES = capabilities(false);

    /**
     * Get a {@link Set} of all capabilities. If the {@code all} parameter is {@code false}
     * then only <strong>enabled</strong> capabilities are returned - otherwise <strong>all</strong>
     * known capabilities are returned.
     */
    public static Set<String> capabilities(boolean all) {
        List<String> caps = new ArrayList<>();
        for (Cap cap : Cap.values()) {
            if (all || cap.isEnabled()) {
                caps.add(cap.capabilityName());
            }
        }

        /*
         * Add all of our cluster features without the leading "esql."
         */
        for (NodeFeature feature : new EsqlFeatures().getFeatures()) {
            caps.add(cap(feature));
        }
        return Set.copyOf(caps);
    }

    /**
     * Convert a {@link NodeFeature} from {@link EsqlFeatures} into a
     * capability.
     */
    public static String cap(NodeFeature feature) {
        assert feature.id().startsWith("esql.");
        return feature.id().substring("esql.".length());
    }
}<|MERGE_RESOLUTION|>--- conflicted
+++ resolved
@@ -529,15 +529,14 @@
         FIX_NESTED_FIELDS_NAME_CLASH_IN_INDEXRESOLVER,
 
         /**
-<<<<<<< HEAD
+         * support for aggregations on semantic_text
+         */
+        SEMANTIC_TEXT_AGGREGATIONS(EsqlCorePlugin.SEMANTIC_TEXT_FEATURE_FLAG),
+
+        /**
          * Term function
          */
         TERM_FUNCTION(Build.current().isSnapshot());
-=======
-         * support for aggregations on semantic_text
-         */
-        SEMANTIC_TEXT_AGGREGATIONS(EsqlCorePlugin.SEMANTIC_TEXT_FEATURE_FLAG);
->>>>>>> ed33bea3
 
         private final boolean enabled;
 
