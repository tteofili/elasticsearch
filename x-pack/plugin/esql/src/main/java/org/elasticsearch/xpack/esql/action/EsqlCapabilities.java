--- conflicted
+++ resolved
@@ -529,15 +529,14 @@
         FIX_NESTED_FIELDS_NAME_CLASH_IN_INDEXRESOLVER,
 
         /**
-<<<<<<< HEAD
+         * support for aggregations on semantic_text
+         */
+        SEMANTIC_TEXT_AGGREGATIONS(EsqlCorePlugin.SEMANTIC_TEXT_FEATURE_FLAG),
+
+        /**
          * Support the "METADATA _score" directive to enable _score column.
          */
         METADATA_SCORE(Build.current().isSnapshot());
-=======
-         * support for aggregations on semantic_text
-         */
-        SEMANTIC_TEXT_AGGREGATIONS(EsqlCorePlugin.SEMANTIC_TEXT_FEATURE_FLAG);
->>>>>>> b13e0d25
 
         private final boolean enabled;
 
