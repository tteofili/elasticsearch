/*
 * Copyright Elasticsearch B.V. and/or licensed to Elasticsearch B.V. under one
 * or more contributor license agreements. Licensed under the Elastic License
 * 2.0; you may not use this file except in compliance with the Elastic License
 * 2.0.
 */

package org.elasticsearch.xpack.esql.action;

import org.elasticsearch.Build;
import org.elasticsearch.common.util.FeatureFlag;
import org.elasticsearch.features.NodeFeature;
import org.elasticsearch.rest.action.admin.cluster.RestNodesCapabilitiesAction;
import org.elasticsearch.xpack.esql.core.plugin.EsqlCorePlugin;
import org.elasticsearch.xpack.esql.plugin.EsqlFeatures;
import org.elasticsearch.xpack.esql.plugin.EsqlPlugin;

import java.util.ArrayList;
import java.util.List;
import java.util.Locale;
import java.util.Set;

/**
 * A {@link Set} of "capabilities" supported by the {@link RestEsqlQueryAction}
 * and {@link RestEsqlAsyncQueryAction} APIs. These are exposed over the
 * {@link RestNodesCapabilitiesAction} and we use them to enable tests.
 */
public class EsqlCapabilities {
    public enum Cap {
        /**
         * Support for function {@code REVERSE}.
         */
        FN_REVERSE,

        /**
         * Support for reversing whole grapheme clusters. This is not supported
         * on JDK versions less than 20 which are not supported in ES 9.0.0+ but this
         * exists to keep the {@code 8.x} branch similar to the {@code main} branch.
         */
        FN_REVERSE_GRAPHEME_CLUSTERS,

        /**
         * Support for function {@code CBRT}. Done in #108574.
         */
        FN_CBRT,

        /**
         * Support for function {@code HYPOT}.
         */
        FN_HYPOT,

        /**
         * Support for {@code MV_APPEND} function. #107001
         */
        FN_MV_APPEND,

        /**
         * Support for {@code MV_MEDIAN_ABSOLUTE_DEVIATION} function.
         */
        FN_MV_MEDIAN_ABSOLUTE_DEVIATION,

        /**
         * Support for {@code MV_PERCENTILE} function.
         */
        FN_MV_PERCENTILE,

        /**
         * Support for function {@code IP_PREFIX}.
         */
        FN_IP_PREFIX,

        /**
         * Fix on function {@code SUBSTRING} that makes it not return null on empty strings.
         */
        FN_SUBSTRING_EMPTY_NULL,

        /**
         * All functions that take TEXT should never emit TEXT, only KEYWORD. #114334
         */
        FUNCTIONS_NEVER_EMIT_TEXT,

        /**
         * Support for the {@code INLINESTATS} syntax.
         */
        INLINESTATS(EsqlPlugin.INLINESTATS_FEATURE_FLAG),

        /**
         * Support for the expressions in grouping in {@code INLINESTATS} syntax.
         */
        INLINESTATS_V2(EsqlPlugin.INLINESTATS_FEATURE_FLAG),

        /**
         * Support for aggregation function {@code TOP}.
         */
        AGG_TOP,

        /**
         * Support for booleans in aggregations {@code MAX} and {@code MIN}.
         */
        AGG_MAX_MIN_BOOLEAN_SUPPORT,

        /**
         * Support for ips in aggregations {@code MAX} and {@code MIN}.
         */
        AGG_MAX_MIN_IP_SUPPORT,

        /**
         * Support for strings in aggregations {@code MAX} and {@code MIN}.
         */
        AGG_MAX_MIN_STRING_SUPPORT,

        /**
         * Support for booleans in {@code TOP} aggregation.
         */
        AGG_TOP_BOOLEAN_SUPPORT,

        /**
         * Support for ips in {@code TOP} aggregation.
         */
        AGG_TOP_IP_SUPPORT,

        /**
         * Support for {@code keyword} and {@code text} fields in {@code TOP} aggregation.
         */
        AGG_TOP_STRING_SUPPORT,

        /**
         * {@code CASE} properly handling multivalue conditions.
         */
        CASE_MV,

        /**
         * Optimization for ST_CENTROID changed some results in cartesian data. #108713
         */
        ST_CENTROID_AGG_OPTIMIZED,

        /**
         * Support for requesting the "_ignored" metadata field.
         */
        METADATA_IGNORED_FIELD,

        /**
         * LOOKUP command with
         * - tables using syntax {@code "tables": {"type": [<values>]}}
         * - fixed variable shadowing
         * - fixed Join.references(), requiring breaking change to Join serialization
         */
        LOOKUP_V4(Build.current().isSnapshot()),

        /**
         * Support for requesting the "REPEAT" command.
         */
        REPEAT,

        /**
         * Cast string literals to datetime in addition and subtraction when the other side is a date or time interval.
         */
        STRING_LITERAL_AUTO_CASTING_TO_DATETIME_ADD_SUB,

        /**
         * Support for named or positional parameters in EsqlQueryRequest.
         */
        NAMED_POSITIONAL_PARAMETER,

        /**
         * Support multiple field mappings if appropriate conversion function is used (union types)
         */
        UNION_TYPES,

        /**
         * Support for function {@code ST_DISTANCE}. Done in #108764.
         */
        ST_DISTANCE,

        /**
         * Fix determination of CRS types in spatial functions when folding.
         */
        SPATIAL_FUNCTIONS_FIX_CRSTYPE_FOLDING,

        /**
         * Enable spatial predicate functions to support multi-values. Done in #112063.
         */
        SPATIAL_PREDICATES_SUPPORT_MULTIVALUES,

        /**
         * Enable spatial distance function to support multi-values. Done in #114836.
         */
        SPATIAL_DISTANCE_SUPPORTS_MULTIVALUES,

        /**
         * Support a number of fixes and enhancements to spatial distance pushdown. Done in #112938.
         */
        SPATIAL_DISTANCE_PUSHDOWN_ENHANCEMENTS,

        /**
         * Fix for spatial centroid when no records are found.
         */
        SPATIAL_CENTROID_NO_RECORDS,

        /**
         * Fix to GROK and DISSECT that allows extracting attributes with the same name as the input
         * https://github.com/elastic/elasticsearch/issues/110184
         */
        GROK_DISSECT_MASKING,

        /**
         * Support for quoting index sources in double quotes.
         */
        DOUBLE_QUOTES_SOURCE_ENCLOSING,

        /**
         * Support for WEIGHTED_AVG function.
         */
        AGG_WEIGHTED_AVG,

        /**
         * Fix for union-types when aggregating over an inline conversion with casting operator. Done in #110476.
         */
        UNION_TYPES_AGG_CAST,

        /**
         * Fix to GROK validation in case of multiple fields with same name and different types
         * https://github.com/elastic/elasticsearch/issues/110533
         */
        GROK_VALIDATION,

        /**
         * Fix for union-types when aggregating over an inline conversion with conversion function. Done in #110652.
         */
        UNION_TYPES_INLINE_FIX,

        /**
         * Fix for union-types when sorting a type-casted field. We changed how we remove synthetic union-types fields.
         */
        UNION_TYPES_REMOVE_FIELDS,

        /**
         * Fix for union-types when renaming unrelated columns.
         * https://github.com/elastic/elasticsearch/issues/111452
         */
        UNION_TYPES_FIX_RENAME_RESOLUTION,

        /**
         * Fix for union-types when some indexes are missing the required field. Done in #111932.
         */
        UNION_TYPES_MISSING_FIELD,

        /**
         * Fix for widening of short numeric types in union-types. Done in #112610
         */
        UNION_TYPES_NUMERIC_WIDENING,

        /**
         * Fix a parsing issue where numbers below Long.MIN_VALUE threw an exception instead of parsing as doubles.
         * see <a href="https://github.com/elastic/elasticsearch/issues/104323"> Parsing large numbers is inconsistent #104323 </a>
         */
        FIX_PARSING_LARGE_NEGATIVE_NUMBERS,

        /**
         * Fix the status code returned when trying to run count_distinct on the _source type (which is not supported).
         * see <a href="https://github.com/elastic/elasticsearch/issues/105240">count_distinct(_source) returns a 500 response</a>
         */
        FIX_COUNT_DISTINCT_SOURCE_ERROR,

        /**
         * Use RangeQuery for BinaryComparison on DateTime fields.
         */
        RANGEQUERY_FOR_DATETIME,

        /**
         * Fix for non-unique attribute names in ROW and logical plans.
         * https://github.com/elastic/elasticsearch/issues/110541
         */
        UNIQUE_NAMES,

        /**
         * Make attributes of GROK/DISSECT adjustable and fix a shadowing bug when pushing them down past PROJECT.
         * https://github.com/elastic/elasticsearch/issues/108008
         */
        FIXED_PUSHDOWN_PAST_PROJECT,

        /**
         * Adds the {@code MV_PSERIES_WEIGHTED_SUM} function for converting sorted lists of numbers into
         * a bounded score. This is a generalization of the
         * <a href="https://en.wikipedia.org/wiki/Riemann_zeta_function">riemann zeta function</a> but we
         * don't name it that because we don't support complex numbers and don't want to make folks think
         * of mystical number theory things. This is just a weighted sum that is adjacent to magic.
         */
        MV_PSERIES_WEIGHTED_SUM,

        /**
         * Support for match operator
         */
        MATCH_OPERATOR(Build.current().isSnapshot()),

        /**
         * Removing support for the {@code META} keyword.
         */
        NO_META,

        /**
         * Add CombineBinaryComparisons rule.
         */
        COMBINE_BINARY_COMPARISONS,

        /**
         * Support for nanosecond dates as a data type
         */
        DATE_NANOS_TYPE(EsqlCorePlugin.DATE_NANOS_FEATURE_FLAG),

        /**
         * Support for to_date_nanos function
         */
        TO_DATE_NANOS(EsqlCorePlugin.DATE_NANOS_FEATURE_FLAG),

        /**
         * Support Least and Greatest functions on Date Nanos type
         */
        LEAST_GREATEST_FOR_DATENANOS(EsqlCorePlugin.DATE_NANOS_FEATURE_FLAG),

        /**
         * support aggregations on date nanos
         */
        DATE_NANOS_AGGREGATIONS(EsqlCorePlugin.DATE_NANOS_FEATURE_FLAG),

        /**
         * Support for datetime in least and greatest functions
         */
        LEAST_GREATEST_FOR_DATES,

        /**
         * Support CIDRMatch in CombineDisjunctions rule.
         */
        COMBINE_DISJUNCTIVE_CIDRMATCHES,

        /**
         * Support sending HTTP headers about the status of an async query.
         */
        ASYNC_QUERY_STATUS_HEADERS,

        /**
         * Consider the upper bound when computing the interval in BUCKET auto mode.
         */
        BUCKET_INCLUSIVE_UPPER_BOUND,

        /**
         * Changed error messages for fields with conflicting types in different indices.
         */
        SHORT_ERROR_MESSAGES_FOR_UNSUPPORTED_FIELDS,

        /**
         * Support for the whole number spans in BUCKET function.
         */
        BUCKET_WHOLE_NUMBER_AS_SPAN,

        /**
         * Allow mixed numeric types in coalesce
         */
        MIXED_NUMERIC_TYPES_IN_COALESCE,

        /**
         * Support for requesting the "SPACE" function.
         */
        SPACE,

        /**
         * Support explicit casting from string literal to DATE_PERIOD or TIME_DURATION.
         */
        CAST_STRING_LITERAL_TO_TEMPORAL_AMOUNT,

        /**
         * Supported the text categorization function "CATEGORIZE".
         */
        CATEGORIZE(Build.current().isSnapshot()),

        /**
         * QSTR function
         */
        QSTR_FUNCTION,

        /**
         * MATCH function
         */
        MATCH_FUNCTION,

        /**
         * Don't optimize CASE IS NOT NULL function by not requiring the fields to be not null as well.
         * https://github.com/elastic/elasticsearch/issues/112704
         */
        FIXED_WRONG_IS_NOT_NULL_CHECK_ON_CASE,

        /**
         * Compute year differences in full calendar years.
         */
        DATE_DIFF_YEAR_CALENDARIAL,

        /**
         * Fix sorting not allowed on _source and counters.
         */
        SORTING_ON_SOURCE_AND_COUNTERS_FORBIDDEN,

        /**
         * Allow filter per individual aggregation.
         */
        PER_AGG_FILTERING,

        /**
         * Fix {@link #PER_AGG_FILTERING} grouped by ordinals.
         */
        PER_AGG_FILTERING_ORDS,

        /**
         * Fix for https://github.com/elastic/elasticsearch/issues/114714
         */
        FIX_STATS_BY_FOLDABLE_EXPRESSION,

        /**
         * Adding stats for functions (stack telemetry)
         */
        FUNCTION_STATS,
        /**
         * Support for semantic_text field mapping
         */
        SEMANTIC_TEXT_TYPE(EsqlCorePlugin.SEMANTIC_TEXT_FEATURE_FLAG),
        /**
         * Fix for an optimization that caused wrong results
         * https://github.com/elastic/elasticsearch/issues/115281
         */
        FIX_FILTER_PUSHDOWN_PAST_STATS,

        /**
         * This enables 60_usage.yml "Basic ESQL usage....snapshot" version test. See also the next capability.
         */
        SNAPSHOT_TEST_FOR_TELEMETRY(Build.current().isSnapshot()),

        /**
         * This enables 60_usage.yml "Basic ESQL usage....non-snapshot" version test. See also the previous capability.
         */
        NON_SNAPSHOT_TEST_FOR_TELEMETRY(Build.current().isSnapshot() == false),

        /**
         * Support simplified syntax for named parameters for field and function names.
         */
        NAMED_PARAMETER_FOR_FIELD_AND_FUNCTION_NAMES_SIMPLIFIED_SYNTAX(Build.current().isSnapshot()),

        /**
<<<<<<< HEAD
         * Support the "METADATA _score" directive to enable _score column.
         */
        METADATA_SCORE(true);
=======
         * Fix pushdown of LIMIT past MV_EXPAND
         */
        ADD_LIMIT_INSIDE_MV_EXPAND,

        /**
         * WIP on Join planning
         * - Introduce BinaryPlan and co
         * - Refactor INLINESTATS and LOOKUP as a JOIN block
         */
        JOIN_PLANNING_V1(Build.current().isSnapshot());
>>>>>>> 0aa25a90

        private final boolean enabled;

        Cap() {
            this.enabled = true;
        };

        Cap(boolean enabled) {
            this.enabled = enabled;
        };

        Cap(FeatureFlag featureFlag) {
            this.enabled = featureFlag.isEnabled();
        }

        public boolean isEnabled() {
            return enabled;
        }

        public String capabilityName() {
            return name().toLowerCase(Locale.ROOT);
        }
    }

    public static final Set<String> CAPABILITIES = capabilities(false);

    /**
     * Get a {@link Set} of all capabilities. If the {@code all} parameter is {@code false}
     * then only <strong>enabled</strong> capabilities are returned - otherwise <strong>all</strong>
     * known capabilities are returned.
     */
    public static Set<String> capabilities(boolean all) {
        List<String> caps = new ArrayList<>();
        for (Cap cap : Cap.values()) {
            if (all || cap.isEnabled()) {
                caps.add(cap.capabilityName());
            }
        }

        /*
         * Add all of our cluster features without the leading "esql."
         */
        for (NodeFeature feature : new EsqlFeatures().getFeatures()) {
            caps.add(cap(feature));
        }
        for (NodeFeature feature : new EsqlFeatures().getHistoricalFeatures().keySet()) {
            caps.add(cap(feature));
        }
        return Set.copyOf(caps);
    }

    /**
     * Convert a {@link NodeFeature} from {@link EsqlFeatures} into a
     * capability.
     */
    public static String cap(NodeFeature feature) {
        assert feature.id().startsWith("esql.");
        return feature.id().substring("esql.".length());
    }
}<|MERGE_RESOLUTION|>--- conflicted
+++ resolved
@@ -444,11 +444,6 @@
         NAMED_PARAMETER_FOR_FIELD_AND_FUNCTION_NAMES_SIMPLIFIED_SYNTAX(Build.current().isSnapshot()),
 
         /**
-<<<<<<< HEAD
-         * Support the "METADATA _score" directive to enable _score column.
-         */
-        METADATA_SCORE(true);
-=======
          * Fix pushdown of LIMIT past MV_EXPAND
          */
         ADD_LIMIT_INSIDE_MV_EXPAND,
@@ -459,7 +454,11 @@
          * - Refactor INLINESTATS and LOOKUP as a JOIN block
          */
         JOIN_PLANNING_V1(Build.current().isSnapshot());
->>>>>>> 0aa25a90
+
+        /**
+         * Support the "METADATA _score" directive to enable _score column.
+         */
+        METADATA_SCORE(true);
 
         private final boolean enabled;
 
