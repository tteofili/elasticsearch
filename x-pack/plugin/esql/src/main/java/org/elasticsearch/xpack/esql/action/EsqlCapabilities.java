/*
 * Copyright Elasticsearch B.V. and/or licensed to Elasticsearch B.V. under one
 * or more contributor license agreements. Licensed under the Elastic License
 * 2.0; you may not use this file except in compliance with the Elastic License
 * 2.0.
 */

package org.elasticsearch.xpack.esql.action;

import org.elasticsearch.Build;
import org.elasticsearch.common.util.FeatureFlag;
import org.elasticsearch.features.NodeFeature;
import org.elasticsearch.rest.action.admin.cluster.RestNodesCapabilitiesAction;
import org.elasticsearch.xpack.esql.core.plugin.EsqlCorePlugin;
import org.elasticsearch.xpack.esql.plugin.EsqlFeatures;
import org.elasticsearch.xpack.esql.plugin.EsqlPlugin;

import java.util.ArrayList;
import java.util.List;
import java.util.Locale;
import java.util.Set;

/**
 * A {@link Set} of "capabilities" supported by the {@link RestEsqlQueryAction}
 * and {@link RestEsqlAsyncQueryAction} APIs. These are exposed over the
 * {@link RestNodesCapabilitiesAction} and we use them to enable tests.
 */
public class EsqlCapabilities {
    public enum Cap {
        /**
         * Support for function {@code CBRT}. Done in #108574.
         */
        FN_CBRT,

        /**
         * Support for {@code MV_APPEND} function. #107001
         */
        FN_MV_APPEND,

        /**
         * Support for {@code MV_MEDIAN_ABSOLUTE_DEVIATION} function.
         */
        FN_MV_MEDIAN_ABSOLUTE_DEVIATION,

        /**
         * Support for {@code MV_PERCENTILE} function.
         */
        FN_MV_PERCENTILE,

        /**
         * Support for function {@code IP_PREFIX}.
         */
        FN_IP_PREFIX,

        /**
         * Fix on function {@code SUBSTRING} that makes it not return null on empty strings.
         */
        FN_SUBSTRING_EMPTY_NULL,

        /**
         * Support for the {@code INLINESTATS} syntax.
         */
        INLINESTATS(EsqlPlugin.INLINESTATS_FEATURE_FLAG),

        /**
         * Support for the expressions in grouping in {@code INLINESTATS} syntax.
         */
        INLINESTATS_V2(EsqlPlugin.INLINESTATS_FEATURE_FLAG),

        /**
         * Support for aggregation function {@code TOP}.
         */
        AGG_TOP,

        /**
         * Support for booleans in aggregations {@code MAX} and {@code MIN}.
         */
        AGG_MAX_MIN_BOOLEAN_SUPPORT,

        /**
         * Support for ips in aggregations {@code MAX} and {@code MIN}.
         */
        AGG_MAX_MIN_IP_SUPPORT,

        /**
         * Support for strings in aggregations {@code MAX} and {@code MIN}.
         */
        AGG_MAX_MIN_STRING_SUPPORT,

        /**
         * Support for booleans in {@code TOP} aggregation.
         */
        AGG_TOP_BOOLEAN_SUPPORT,

        /**
         * Support for ips in {@code TOP} aggregation.
         */
        AGG_TOP_IP_SUPPORT,

        /**
         * {@code CASE} properly handling multivalue conditions.
         */
        CASE_MV,

        /**
         * Optimization for ST_CENTROID changed some results in cartesian data. #108713
         */
        ST_CENTROID_AGG_OPTIMIZED,

        /**
         * Support for requesting the "_ignored" metadata field.
         */
        METADATA_IGNORED_FIELD,

        /**
         * LOOKUP command with
         * - tables using syntax {@code "tables": {"type": [<values>]}}
         * - fixed variable shadowing
         * - fixed Join.references(), requiring breaking change to Join serialization
         */
        LOOKUP_V4(true),

        /**
         * Support for requesting the "REPEAT" command.
         */
        REPEAT,

        /**
         * Cast string literals to datetime in addition and subtraction when the other side is a date or time interval.
         */
        STRING_LITERAL_AUTO_CASTING_TO_DATETIME_ADD_SUB,

        /**
         * Support for named or positional parameters in EsqlQueryRequest.
         */
        NAMED_POSITIONAL_PARAMETER,

        /**
         * Support multiple field mappings if appropriate conversion function is used (union types)
         */
        UNION_TYPES,

        /**
         * Support for function {@code ST_DISTANCE}. Done in #108764.
         */
        ST_DISTANCE,

        /**
         * Fix determination of CRS types in spatial functions when folding.
         */
        SPATIAL_FUNCTIONS_FIX_CRSTYPE_FOLDING,

        /**
         * Enable spatial predicate functions to support multi-values. Done in #112063.
         */
        SPATIAL_PREDICATES_SUPPORT_MULTIVALUES,

        /**
         * Fix to GROK and DISSECT that allows extracting attributes with the same name as the input
         * https://github.com/elastic/elasticsearch/issues/110184
         */
        GROK_DISSECT_MASKING,

        /**
         * Support for quoting index sources in double quotes.
         */
        DOUBLE_QUOTES_SOURCE_ENCLOSING,

        /**
         * Support for WEIGHTED_AVG function.
         */
        AGG_WEIGHTED_AVG,

        /**
         * Fix for union-types when aggregating over an inline conversion with casting operator. Done in #110476.
         */
        UNION_TYPES_AGG_CAST,

        /**
         * Fix to GROK validation in case of multiple fields with same name and different types
         * https://github.com/elastic/elasticsearch/issues/110533
         */
        GROK_VALIDATION,

        /**
         * Fix for union-types when aggregating over an inline conversion with conversion function. Done in #110652.
         */
        UNION_TYPES_INLINE_FIX,

        /**
         * Fix for union-types when sorting a type-casted field. We changed how we remove synthetic union-types fields.
         */
        UNION_TYPES_REMOVE_FIELDS,

        /**
         * Fix for union-types when renaming unrelated columns.
         * https://github.com/elastic/elasticsearch/issues/111452
         */
        UNION_TYPES_FIX_RENAME_RESOLUTION,

        /**
         * Fix for union-types when some indexes are missing the required field. Done in #111932.
         */
        UNION_TYPES_MISSING_FIELD,

        /**
         * Fix for widening of short numeric types in union-types. Done in #112610
         */
        UNION_TYPES_NUMERIC_WIDENING,

        /**
         * Fix a parsing issue where numbers below Long.MIN_VALUE threw an exception instead of parsing as doubles.
         * see <a href="https://github.com/elastic/elasticsearch/issues/104323"> Parsing large numbers is inconsistent #104323 </a>
         */
        FIX_PARSING_LARGE_NEGATIVE_NUMBERS,

        /**
         * Fix the status code returned when trying to run count_distinct on the _source type (which is not supported).
         * see <a href="https://github.com/elastic/elasticsearch/issues/105240">count_distinct(_source) returns a 500 response</a>
         */
        FIX_COUNT_DISTINCT_SOURCE_ERROR,

        /**
         * Use RangeQuery for BinaryComparison on DateTime fields.
         */
        RANGEQUERY_FOR_DATETIME,

        /**
         * Fix for non-unique attribute names in ROW and logical plans.
         * https://github.com/elastic/elasticsearch/issues/110541
         */
        UNIQUE_NAMES,

        /**
         * Make attributes of GROK/DISSECT adjustable and fix a shadowing bug when pushing them down past PROJECT.
         * https://github.com/elastic/elasticsearch/issues/108008
         */
        FIXED_PUSHDOWN_PAST_PROJECT,

        /**
         * Adds the {@code MV_PSERIES_WEIGHTED_SUM} function for converting sorted lists of numbers into
         * a bounded score. This is a generalization of the
         * <a href="https://en.wikipedia.org/wiki/Riemann_zeta_function">riemann zeta function</a> but we
         * don't name it that because we don't support complex numbers and don't want to make folks think
         * of mystical number theory things. This is just a weighted sum that is adjacent to magic.
         */
        MV_PSERIES_WEIGHTED_SUM,

        /**
         * Support for match operator
         */
        MATCH_OPERATOR(true),

        /**
         * Add CombineBinaryComparisons rule.
         */
        COMBINE_BINARY_COMPARISONS,

        /**
         * MATCH command support
         */
        MATCH_COMMAND(true),

        /**
         * Support for nanosecond dates as a data type
         */
        DATE_NANOS_TYPE(EsqlCorePlugin.DATE_NANOS_FEATURE_FLAG),

        /**
         * Support CIDRMatch in CombineDisjunctions rule.
         */
        COMBINE_DISJUNCTIVE_CIDRMATCHES,

        /**
         * Support sending HTTP headers about the status of an async query.
         */
        ASYNC_QUERY_STATUS_HEADERS,

        /**
         * Consider the upper bound when computing the interval in BUCKET auto mode.
         */
        BUCKET_INCLUSIVE_UPPER_BOUND,

        /**
         * Changed error messages for fields with conflicting types in different indices.
         */
        SHORT_ERROR_MESSAGES_FOR_UNSUPPORTED_FIELDS,

        /**
         * Support for the whole number spans in BUCKET function.
         */
        BUCKET_WHOLE_NUMBER_AS_SPAN,

        /**
         * Allow mixed numeric types in coalesce
         */
        MIXED_NUMERIC_TYPES_IN_COALESCE,

        /**
         * Support for requesting the "SPACE" function.
         */
        SPACE,

        /**
         * Support explicit casting from string literal to DATE_PERIOD or TIME_DURATION.
         */
        CAST_STRING_LITERAL_TO_TEMPORAL_AMOUNT,

        /**
         * Supported the text categorization function "CATEGORIZE".
         */
        CATEGORIZE(true),

        /**
<<<<<<< HEAD
         * Support the "METADATA _score" directive to enable _score column
         */
        METADATA_SCORE(true);
=======
         * QSTR function
         */
        QSTR_FUNCTION(true);
>>>>>>> 7c65ad51

        private final boolean snapshotOnly;
        private final FeatureFlag featureFlag;

        Cap() {
            this(false, null);
        };

        Cap(boolean snapshotOnly) {
            this(snapshotOnly, null);
        };

        Cap(FeatureFlag featureFlag) {
            this(false, featureFlag);
        }

        Cap(boolean snapshotOnly, FeatureFlag featureFlag) {
            assert featureFlag == null || snapshotOnly == false;
            this.snapshotOnly = snapshotOnly;
            this.featureFlag = featureFlag;
        }

        public boolean isEnabled() {
            if (featureFlag == null) {
                return Build.current().isSnapshot() || this.snapshotOnly == false;
            }
            return featureFlag.isEnabled();
        }

        public String capabilityName() {
            return name().toLowerCase(Locale.ROOT);
        }
    }

    public static final Set<String> CAPABILITIES = capabilities();

    private static Set<String> capabilities() {
        List<String> caps = new ArrayList<>();
        for (Cap cap : Cap.values()) {
            if (cap.isEnabled()) {
                caps.add(cap.capabilityName());
            }
        }

        /*
         * Add all of our cluster features without the leading "esql."
         */
        for (NodeFeature feature : new EsqlFeatures().getFeatures()) {
            caps.add(cap(feature));
        }
        for (NodeFeature feature : new EsqlFeatures().getHistoricalFeatures().keySet()) {
            caps.add(cap(feature));
        }
        return Set.copyOf(caps);
    }

    /**
     * Convert a {@link NodeFeature} from {@link EsqlFeatures} into a
     * capability.
     */
    public static String cap(NodeFeature feature) {
        assert feature.id().startsWith("esql.");
        return feature.id().substring("esql.".length());
    }
}<|MERGE_RESOLUTION|>--- conflicted
+++ resolved
@@ -312,15 +312,14 @@
         CATEGORIZE(true),
 
         /**
-<<<<<<< HEAD
          * Support the "METADATA _score" directive to enable _score column
          */
-        METADATA_SCORE(true);
-=======
+        METADATA_SCORE(true),
+
+        /**
          * QSTR function
          */
         QSTR_FUNCTION(true);
->>>>>>> 7c65ad51
 
         private final boolean snapshotOnly;
         private final FeatureFlag featureFlag;
