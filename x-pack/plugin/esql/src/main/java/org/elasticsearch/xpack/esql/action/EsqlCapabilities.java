--- conflicted
+++ resolved
@@ -1014,11 +1014,6 @@
         AVG_OVER_TIME(Build.current().isSnapshot()),
 
         /**
-<<<<<<< HEAD
-         * chicken_score ES|QL function
-         */
-        CHICKEN_SCORE(Build.current().isSnapshot());
-=======
          * Support loading of ip fields if they are not indexed.
          */
         LOADING_NON_INDEXED_IP_FIELDS,
@@ -1032,8 +1027,12 @@
         /**
          * Support last_over_time aggregation that gets evaluated per time-series
          */
-        LAST_OVER_TIME(Build.current().isSnapshot());
->>>>>>> 75ddd8b2
+        LAST_OVER_TIME(Build.current().isSnapshot()),
+
+        /**
+         * chicken_score ES|QL function
+         */
+        CHICKEN_SCORE(Build.current().isSnapshot());
 
         private final boolean enabled;
 
