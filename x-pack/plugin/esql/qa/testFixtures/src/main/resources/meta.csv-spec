metaFunctionsSynopsis#[skip:-8.13.99]
meta functions | keep synopsis;

synopsis:keyword
"double|integer|long|unsigned_long abs(number:double|integer|long|unsigned_long)"
"double acos(number:double|integer|long|unsigned_long)"
"double asin(number:double|integer|long|unsigned_long)"
"double atan(number:double|integer|long|unsigned_long)"
"double atan2(y_coordinate:double|integer|long|unsigned_long, x_coordinate:double|integer|long|unsigned_long)"
"double|date auto_bucket(field:integer|long|double|date, buckets:integer, from:integer|long|double|date|string, to:integer|long|double|date|string)"
"double avg(number:double|integer|long)"
"boolean|cartesian_point|date|double|geo_point|integer|ip|keyword|long|text|unsigned_long|version case(condition:boolean, trueValue...:boolean|cartesian_point|date|double|geo_point|integer|ip|keyword|long|text|unsigned_long|version)"
"double|integer|long|unsigned_long ceil(number:double|integer|long|unsigned_long)"
"boolean cidr_match(ip:ip, blockX...:keyword|text)"
"boolean|text|integer|keyword|long coalesce(first:boolean|text|integer|keyword|long, ?rest...:boolean|text|integer|keyword|long)"
"keyword concat(string1:keyword|text, string2...:keyword|text)"
"double cos(angle:double|integer|long|unsigned_long)"
"double cosh(angle:double|integer|long|unsigned_long)"
"long count(?field:boolean|cartesian_point|date|double|geo_point|integer|ip|keyword|long|text|unsigned_long|version)"
"long count_distinct(field:boolean|cartesian_point|date|double|geo_point|integer|ip|keyword|long|text|version, ?precision:integer)"
"integer date_diff(unit:keyword|text, startTimestamp:date, endTimestamp:date)"
"long date_extract(datePart:keyword|text, date:date)"
"keyword date_format(?dateFormat:keyword|text, date:date)"
"date date_parse(?datePattern:keyword|text, dateString:keyword|text)"
"date date_trunc(interval:keyword, date:date)"
double e()
"boolean ends_with(str:keyword|text, suffix:keyword|text)"
"double|integer|long|unsigned_long floor(number:double|integer|long|unsigned_long)"
"integer|long|double|boolean|keyword|text|ip|version greatest(first:integer|long|double|boolean|keyword|text|ip|version, ?rest...:integer|long|double|boolean|keyword|text|ip|version)"
"integer|long|double|boolean|keyword|text|ip|version least(first:integer|long|double|boolean|keyword|text|ip|version, ?rest...:integer|long|double|boolean|keyword|text|ip|version)"
"keyword left(string:keyword|text, length:integer)"
"integer length(string:keyword|text)"
"integer locate(str:keyword|text, substr:keyword|text)"
"double log(?base:integer|unsigned_long|long|double, number:integer|unsigned_long|long|double)"
"double log10(number:double|integer|long|unsigned_long)"
"keyword|text ltrim(string:keyword|text)"
"double|integer|long max(number:double|integer|long)"
"double|integer|long median(number:double|integer|long)"
"double|integer|long median_absolute_deviation(number:double|integer|long)"
"double|integer|long min(number:double|integer|long)"
"double mv_avg(number:double|integer|long|unsigned_long)"
"keyword mv_concat(string:text|keyword, delim:text|keyword)"
"integer mv_count(field:boolean|cartesian_point|cartesian_shape|date|double|geo_point|geo_shape|integer|ip|keyword|long|text|unsigned_long|version)"
"boolean|date|double|integer|ip|keyword|long|text|version mv_dedupe(field:boolean|date|double|integer|ip|keyword|long|text|version)"
"boolean|cartesian_point|cartesian_shape|date|double|geo_point|geo_shape|integer|ip|keyword|long|text|unsigned_long|version mv_first(field:boolean|cartesian_point|cartesian_shape|date|double|geo_point|geo_shape|integer|ip|keyword|long|text|unsigned_long|version)"
"boolean|cartesian_point|cartesian_shape|date|double|geo_point|geo_shape|integer|ip|keyword|long|text|unsigned_long|version mv_last(field:boolean|cartesian_point|cartesian_shape|date|double|geo_point|geo_shape|integer|ip|keyword|long|text|unsigned_long|version)"
"boolean|date|double|integer|ip|keyword|long|text|unsigned_long|version mv_max(field:boolean|date|double|integer|ip|keyword|long|text|unsigned_long|version)"
"double|integer|long|unsigned_long mv_median(number:double|integer|long|unsigned_long)"
"boolean|date|double|integer|ip|keyword|long|text|unsigned_long|version mv_min(field:boolean|date|double|integer|ip|keyword|long|text|unsigned_long|version)"
"boolean|cartesian_point|cartesian_shape|date|double|geo_point|geo_shape|integer|ip|keyword|long|text|version mv_slice(field:boolean|cartesian_point|cartesian_shape|date|double|geo_point|geo_shape|integer|ip|keyword|long|text|version, start:integer, ?end:integer)"
"boolean|date|double|integer|ip|keyword|long|text|version mv_sort(field:boolean|date|double|integer|ip|keyword|long|text|version, ?order:keyword)"
"double|integer|long|unsigned_long mv_sum(number:double|integer|long|unsigned_long)"
"keyword mv_zip(string1:keyword|text, string2:keyword|text, ?delim:keyword|text)"
date now()
"double|integer|long percentile(number:double|integer|long, percentile:double|integer|long)"
double pi()
"double pow(base:double|integer|long|unsigned_long, exponent:double|integer|long|unsigned_long)"
"keyword replace(string:keyword|text, regex:keyword|text, newString:keyword|text)"
"keyword right(string:keyword|text, length:integer)"
"double round(number:double, ?decimals:integer)"
"keyword|text rtrim(string:keyword|text)"
"double signum(number:double|integer|long|unsigned_long)"
"double sin(angle:double|integer|long|unsigned_long)"
"double sinh(angle:double|integer|long|unsigned_long)"
"keyword split(string:keyword|text, delim:keyword|text)"
"double sqrt(number:double|integer|long|unsigned_long)"
"geo_point|cartesian_point st_centroid(field:geo_point|cartesian_point)"
"boolean st_contains(geomA:geo_point|cartesian_point|geo_shape|cartesian_shape, geomB:geo_point|cartesian_point|geo_shape|cartesian_shape)"
"boolean st_intersects(geomA:geo_point|cartesian_point|geo_shape|cartesian_shape, geomB:geo_point|cartesian_point|geo_shape|cartesian_shape)"
"boolean st_within(geomA:geo_point|cartesian_point|geo_shape|cartesian_shape, geomB:geo_point|cartesian_point|geo_shape|cartesian_shape)"
"double st_x(point:geo_point|cartesian_point)"
"double st_y(point:geo_point|cartesian_point)"
"boolean starts_with(str:keyword|text, prefix:keyword|text)"
"keyword substring(string:keyword|text, start:integer, ?length:integer)"
"long sum(number:double|integer|long)"
"double tan(angle:double|integer|long|unsigned_long)"
"double tanh(angle:double|integer|long|unsigned_long)"
double tau()
"boolean to_bool(field:boolean|keyword|text|double|long|unsigned_long|integer)"
"boolean to_boolean(field:boolean|keyword|text|double|long|unsigned_long|integer)"
"cartesian_point to_cartesianpoint(field:cartesian_point|keyword|text)"
"cartesian_shape to_cartesianshape(field:cartesian_point|cartesian_shape|keyword|text)"
"date to_datetime(field:date|keyword|text|double|long|unsigned_long|integer)"
"double to_dbl(field:boolean|date|keyword|text|double|long|unsigned_long|integer)"
"double to_degrees(number:double|integer|long|unsigned_long)"
"double to_double(field:boolean|date|keyword|text|double|long|unsigned_long|integer)"
"date to_dt(field:date|keyword|text|double|long|unsigned_long|integer)"
"geo_point to_geopoint(field:geo_point|keyword|text)"
"geo_shape to_geoshape(field:geo_point|geo_shape|keyword|text)"
"integer to_int(field:boolean|date|keyword|text|double|long|unsigned_long|integer)"
"integer to_integer(field:boolean|date|keyword|text|double|long|unsigned_long|integer)"
"ip to_ip(field:ip|keyword|text)"
"long to_long(field:boolean|date|keyword|text|double|long|unsigned_long|integer)"
"keyword|text to_lower(str:keyword|text)"
"double to_radians(number:double|integer|long|unsigned_long)"
"keyword to_str(field:boolean|cartesian_point|cartesian_shape|date|double|geo_point|geo_shape|integer|ip|keyword|long|text|unsigned_long|version)"
"keyword to_string(field:boolean|cartesian_point|cartesian_shape|date|double|geo_point|geo_shape|integer|ip|keyword|long|text|unsigned_long|version)"
"unsigned_long to_ul(field:boolean|date|keyword|text|double|long|unsigned_long|integer)"
"unsigned_long to_ulong(field:boolean|date|keyword|text|double|long|unsigned_long|integer)"
"unsigned_long to_unsigned_long(field:boolean|date|keyword|text|double|long|unsigned_long|integer)"
"keyword|text to_upper(str:keyword|text)"
"version to_ver(field:keyword|text|version)"
"version to_version(field:keyword|text|version)"
"keyword|text trim(string:keyword|text)"
"boolean|date|double|integer|ip|keyword|long|text|version values(field:boolean|date|double|integer|ip|keyword|long|text|version)"
;

metaFunctionsArgs#[skip:-8.13.99]
  META functions
| EVAL name = SUBSTRING(name, 0, 14)
| KEEP name, argNames, argTypes, argDescriptions;

 name:keyword |          argNames:keyword          |                                               argTypes:keyword                                                                   |             argDescriptions:keyword
abs           |number                              |"double|integer|long|unsigned_long"                                                                                               |Numeric expression. If `null`, the function returns `null`.
acos          |number                              |"double|integer|long|unsigned_long"                                                                                               |Number between -1 and 1. If `null`, the function returns `null`.
asin          |number                              |"double|integer|long|unsigned_long"                                                                                               |Number between -1 and 1. If `null`, the function returns `null`.
atan          |number                              |"double|integer|long|unsigned_long"                                                                                               |Numeric expression. If `null`, the function returns `null`.
atan2         |[y_coordinate, x_coordinate]        |["double|integer|long|unsigned_long", "double|integer|long|unsigned_long"]                                                        |[y coordinate. If `null`\, the function returns `null`., x coordinate. If `null`\, the function returns `null`.]
auto_bucket   |[field, buckets, from, to]          |["integer|long|double|date", integer, "integer|long|double|date|string", "integer|long|double|date|string"]                       |["", "", "", ""]
avg           |number                              |"double|integer|long"                                                                                                             |[""]
case          |[condition, trueValue]              |[boolean, "boolean|cartesian_point|date|double|geo_point|integer|ip|keyword|long|text|unsigned_long|version"]                     |["", ""]
ceil          |number                              |"double|integer|long|unsigned_long"                                                                                               |Numeric expression. If `null`, the function returns `null`.
cidr_match    |[ip, blockX]                        |[ip, "keyword|text"]                                                                                                              |[, CIDR block to test the IP against.]
coalesce      |first                               |"boolean|text|integer|keyword|long"                                                                                               |Expression to evaluate
concat        |[string1, string2]                  |["keyword|text", "keyword|text"]                                                                                                  |[, ]
cos           |angle                               |"double|integer|long|unsigned_long"                                                                                               |An angle, in radians. If `null`, the function returns `null`.
cosh          |angle                               |"double|integer|long|unsigned_long"                                                                                               |An angle, in radians. If `null`, the function returns `null`.
count         |field                               |"boolean|cartesian_point|date|double|geo_point|integer|ip|keyword|long|text|unsigned_long|version"                                |Column or literal for which to count the number of values.
count_distinct|[field, precision]                  |["boolean|cartesian_point|date|double|geo_point|integer|ip|keyword|long|text|version", integer]                                   |[Column or literal for which to count the number of distinct values., ]
date_diff     |[unit, startTimestamp, endTimestamp]|["keyword|text", date, date]                                                                                                      |[A valid date unit, A string representing a start timestamp, A string representing an end timestamp]
date_extract  |[datePart, date]                    |["keyword|text", date]                                                                                                            |[Part of the date to extract. Can be: aligned_day_of_week_in_month; aligned_day_of_week_in_year; aligned_week_of_month; aligned_week_of_year; ampm_of_day; clock_hour_of_ampm; clock_hour_of_day; day_of_month; day_of_week; day_of_year; epoch_day; era; hour_of_ampm; hour_of_day; instant_seconds; micro_of_day; micro_of_second; milli_of_day; milli_of_second; minute_of_day; minute_of_hour; month_of_year; nano_of_day; nano_of_second; offset_seconds; proleptic_month; second_of_day; second_of_minute; year; or year_of_era., Date expression]
date_format   |[dateFormat, date]                  |["keyword|text", date]                                                                                                            |[A valid date pattern, Date expression]
date_parse    |[datePattern, dateString]           |["keyword|text", "keyword|text"]                                                                                                  |[A valid date pattern, A string representing a date]
date_trunc    |[interval, date]                    |[keyword, date]                                                                                                                   |[Interval; expressed using the timespan literal syntax., Date expression]
e             |null                                |null                                                                                                                              |null
ends_with     |[str, suffix]                       |["keyword|text", "keyword|text"]                                                                                                  |[, ]
floor         |number                              |"double|integer|long|unsigned_long"                                                                                               |[""]
greatest      |first                               |"integer|long|double|boolean|keyword|text|ip|version"                                                                             |[""]
least         |first                               |"integer|long|double|boolean|keyword|text|ip|version"                                                                             |[""]
left          |[string, length]                    |["keyword|text", integer]                                                                                                         |[The string from which to return a substring., The number of characters to return.]
length        |string                              |"keyword|text"                                                                                                                    |[""]
<<<<<<< HEAD
locate        |[str, substr]                       |["keyword|text", "keyword|text"]                                                                                                  |[An input string, a substring to locate in the input string]
log           |[base, number]                      |["integer|unsigned_long|long|double", "integer|unsigned_long|long|double"]                                                        |[, ]
log10         |number                              |"double|integer|long|unsigned_long"                                                                                               |[""]
=======
log           |[base, number]                      |["integer|unsigned_long|long|double", "integer|unsigned_long|long|double"]                                                        |["Base of logarithm. If `null`\, the function returns `null`. If not provided\, this function returns the natural logarithm (base e) of a value.", "Numeric expression. If `null`\, the function returns `null`."]
log10         |number                              |"double|integer|long|unsigned_long"                                                                                               |Numeric expression. If `null`, the function returns `null`.
>>>>>>> d6582cf1
ltrim         |string                              |"keyword|text"                                                                                                                    |[""]
max           |number                              |"double|integer|long"                                                                                                             |[""]
median        |number                              |"double|integer|long"                                                                                                             |[""]
median_absolut|number                              |"double|integer|long"                                                                                                             |[""]
min           |number                              |"double|integer|long"                                                                                                             |[""]
mv_avg        |number                              |"double|integer|long|unsigned_long"                                                                                               |[""]
mv_concat     |[string, delim]                     |["text|keyword", "text|keyword"]                                                                                                  |[values to join, delimiter]
mv_count      |field                               |"boolean|cartesian_point|cartesian_shape|date|double|geo_point|geo_shape|integer|ip|keyword|long|text|unsigned_long|version"      |[""]
mv_dedupe     |field                               |"boolean|date|double|integer|ip|keyword|long|text|version"                                                                        |[""]
mv_first      |field                               |"boolean|cartesian_point|cartesian_shape|date|double|geo_point|geo_shape|integer|ip|keyword|long|text|unsigned_long|version"      |[""]
mv_last       |field                               |"boolean|cartesian_point|cartesian_shape|date|double|geo_point|geo_shape|integer|ip|keyword|long|text|unsigned_long|version"      |[""]
mv_max        |field                               |"boolean|date|double|integer|ip|keyword|long|text|unsigned_long|version"                                                          |[""]
mv_median     |number                              |"double|integer|long|unsigned_long"                                                                                               |[""]
mv_min        |field                               |"boolean|date|double|integer|ip|keyword|long|text|unsigned_long|version"                                                          |[""]
mv_slice      |[field, start, end]                 |["boolean|cartesian_point|cartesian_shape|date|double|geo_point|geo_shape|integer|ip|keyword|long|text|version", integer, integer]|[A multivalued field, start index, end index (included)]
mv_sort       |[field, order]                      |["boolean|date|double|integer|ip|keyword|long|text|version", keyword]                                                             |[A multivalued field, sort order]
mv_sum        |number                              |"double|integer|long|unsigned_long"                                                                                               |[""]
mv_zip        |[string1, string2, delim]           |["keyword|text", "keyword|text", "keyword|text"]                                                                                  |[A multivalued field, A multivalued field, delimiter]
now           |null                                |null                                                                                                                              |null
percentile    |[number, percentile]                |["double|integer|long", "double|integer|long"]                                                                                    |[, ]
pi            |null                                |null                                                                                                                              |null
pow           |[base, exponent]                    |["double|integer|long|unsigned_long", "double|integer|long|unsigned_long"]                                                        |[, ]
replace       |[string, regex, newString]          |["keyword|text", "keyword|text", "keyword|text"]                                                                                  |[, , ]
right         |[string, length]                    |["keyword|text", integer]                                                                                                         |[, ]
round         |[number, decimals]                  |[double, integer]                                                                                                                 |[The numeric value to round, The number of decimal places to round to. Defaults to 0.]
rtrim         |string                              |"keyword|text"                                                                                                                    |[""]
signum        |number                              |"double|integer|long|unsigned_long"                                                                                               |"Numeric expression. If `null`, the function returns `null`."
sin           |angle                               |"double|integer|long|unsigned_long"                                                                                               |An angle, in radians. If `null`, the function returns `null`.
sinh          |angle                               |"double|integer|long|unsigned_long"                                                                                               |An angle, in radians. If `null`, the function returns `null`.
split         |[string, delim]                     |["keyword|text", "keyword|text"]                                                                                                  |[, ]
sqrt          |number                              |"double|integer|long|unsigned_long"                                                                                               |[""]
st_centroid   |field                               |"geo_point|cartesian_point"                                                                                                       |[""]
st_contains   |[geomA, geomB]                      |["geo_point|cartesian_point|geo_shape|cartesian_shape", "geo_point|cartesian_point|geo_shape|cartesian_shape"]                    |[Geometry column name or variable of geometry type, Geometry column name or variable of geometry type]
st_intersects |[geomA, geomB]                      |["geo_point|cartesian_point|geo_shape|cartesian_shape", "geo_point|cartesian_point|geo_shape|cartesian_shape"]                    |[Geometry column name or variable of geometry type, Geometry column name or variable of geometry type]
st_within     |[geomA, geomB]                      |["geo_point|cartesian_point|geo_shape|cartesian_shape", "geo_point|cartesian_point|geo_shape|cartesian_shape"]                    |[Geometry column name or variable of geometry type, Geometry column name or variable of geometry type]
st_x          |point                               |"geo_point|cartesian_point"                                                                                                       |[""]
st_y          |point                               |"geo_point|cartesian_point"                                                                                                       |[""]
starts_with   |[str, prefix]                       |["keyword|text", "keyword|text"]                                                                                                  |[, ]
substring     |[string, start, length]             |["keyword|text", integer, integer]                                                                                                |[, , ]
sum           |number                              |"double|integer|long"                                                                                                             |[""]
tan           |angle                               |"double|integer|long|unsigned_long"                                                                                               |An angle, in radians. If `null`, the function returns `null`.
tanh          |angle                               |"double|integer|long|unsigned_long"                                                                                               |An angle, in radians. If `null`, the function returns `null`.
tau           |null                                |null                                                                                                                              |null
to_bool       |field                               |"boolean|keyword|text|double|long|unsigned_long|integer"                                                                          |[""]
to_boolean    |field                               |"boolean|keyword|text|double|long|unsigned_long|integer"                                                                          |[""]
to_cartesianpo|field                               |"cartesian_point|keyword|text"                                                                                                    |[""]
to_cartesiansh|field                               |"cartesian_point|cartesian_shape|keyword|text"                                                                                    |[""]
to_datetime   |field                               |"date|keyword|text|double|long|unsigned_long|integer"                                                                             |[""]
to_dbl        |field                               |"boolean|date|keyword|text|double|long|unsigned_long|integer"                                                                     |[""]
to_degrees    |number                              |"double|integer|long|unsigned_long"                                                                                               |[""]
to_double     |field                               |"boolean|date|keyword|text|double|long|unsigned_long|integer"                                                                     |[""]
to_dt         |field                               |"date|keyword|text|double|long|unsigned_long|integer"                                                                             |[""]
to_geopoint   |field                               |"geo_point|keyword|text"                                                                                                          |[""]
to_geoshape   |field                               |"geo_point|geo_shape|keyword|text"                                                                                                |[""]
to_int        |field                               |"boolean|date|keyword|text|double|long|unsigned_long|integer"                                                                     |[""]
to_integer    |field                               |"boolean|date|keyword|text|double|long|unsigned_long|integer"                                                                     |[""]
to_ip         |field                               |"ip|keyword|text"                                                                                                                 |[""]
to_long       |field                               |"boolean|date|keyword|text|double|long|unsigned_long|integer"                                                                     |[""]
to_lower      |str                                 |"keyword|text"                                                                                                                    |The input string
to_radians    |number                              |"double|integer|long|unsigned_long"                                                                                               |[""]
to_str        |field                               |"boolean|cartesian_point|cartesian_shape|date|double|geo_point|geo_shape|integer|ip|keyword|long|text|unsigned_long|version"      |[""]
to_string     |field                               |"boolean|cartesian_point|cartesian_shape|date|double|geo_point|geo_shape|integer|ip|keyword|long|text|unsigned_long|version"      |[""]
to_ul         |field                               |"boolean|date|keyword|text|double|long|unsigned_long|integer"                                                                     |[""]
to_ulong      |field                               |"boolean|date|keyword|text|double|long|unsigned_long|integer"                                                                     |[""]
to_unsigned_lo|field                               |"boolean|date|keyword|text|double|long|unsigned_long|integer"                                                                     |[""]
to_upper      |str                                 |"keyword|text"                                                                                                                    |The input string
to_ver        |field                               |"keyword|text|version"                                                                                                            |[""]
to_version    |field                               |"keyword|text|version"                                                                                                            |[""]
trim          |string                              |"keyword|text"                                                                                                                    |[""]
values        |field                               |"boolean|date|double|integer|ip|keyword|long|text|version"                                                                        |[""]
;

metaFunctionsDescription#[skip:-8.13.99]
  META functions
| EVAL name = SUBSTRING(name, 0, 14)
| KEEP name, description
;

 name:keyword | description:keyword
abs           |Returns the absolute value.
acos          |Returns the {wikipedia}/Inverse_trigonometric_functions[arccosine] of `n` as an angle, expressed in radians.
asin          |Returns the {wikipedia}/Inverse_trigonometric_functions[arcsine] of the input numeric expression as an angle, expressed in radians.
atan          |Returns the {wikipedia}/Inverse_trigonometric_functions[arctangent] of the input numeric expression as an angle, expressed in radians.
atan2         |The {wikipedia}/Atan2[angle] between the positive x-axis and the ray from the origin to the point (x , y) in the Cartesian plane, expressed in radians.
auto_bucket   |Creates human-friendly buckets and returns a datetime value for each row that corresponds to the resulting bucket the row falls into.
avg           |The average of a numeric field.
case          |Accepts pairs of conditions and values. The function returns the value that belongs to the first condition that evaluates to true.
ceil          |Round a number up to the nearest integer.
cidr_match    |Returns true if the provided IP is contained in one of the provided CIDR blocks.
coalesce      |Returns the first of its arguments that is not null. If all arguments are null, it returns `null`.
concat        |Concatenates two or more strings.
cos           |Returns the {wikipedia}/Sine_and_cosine[cosine] of an angle.
cosh          |Returns the {wikipedia}/Hyperbolic_functions[hyperbolic cosine] of an angle.
count         |Returns the total number (count) of input values.
count_distinct|Returns the approximate number of distinct values.
date_diff     |Subtract 2 dates and return their difference in multiples of a unit specified in the 1st argument
date_extract  |Extracts parts of a date, like year, month, day, hour.
date_format   |Returns a string representation of a date, in the provided format.
date_parse    |Parses a string into a date value
date_trunc    |Rounds down a date to the closest interval.
e             |Euler’s number.
ends_with     |Returns a boolean that indicates whether a keyword string ends with another string
floor         |Round a number down to the nearest integer.
greatest      |Returns the maximum value from many columns.
least         |Returns the minimum value from many columns.
left          |Returns the substring that extracts 'length' chars from 'string' starting from the left.
length        |Returns the character length of a string.
<<<<<<< HEAD
locate        |Returns an integer that indicates the position of a keyword substring within another string
log           |Returns the logarithm of a number to a base.
log10         |Returns the log base 10.
=======
log           |Returns the logarithm of a value to a base. The input can be any numeric value, the return value is always a double.  Logs of zero, negative numbers, and base of one return `null` as well as a warning.
log10         |Returns the logarithm of a value to base 10. The input can be any numeric value, the return value is always a double.  Logs of 0 and negative numbers return `null` as well as a warning.
>>>>>>> d6582cf1
ltrim         |Removes leading whitespaces from a string.
max           |The maximum value of a numeric field.
median        |The value that is greater than half of all values and less than half of all values.
median_absolut|The median absolute deviation, a measure of variability.
min           |The minimum value of a numeric field.
mv_avg        |Converts a multivalued field into a single valued field containing the average of all of the values.
mv_concat     |Reduce a multivalued string field to a single valued field by concatenating all values.
mv_count      |Reduce a multivalued field to a single valued field containing the count of values.
mv_dedupe     |Remove duplicate values from a multivalued field.
mv_first      |Reduce a multivalued field to a single valued field containing the first value.
mv_last       |Reduce a multivalued field to a single valued field containing the last value.
mv_max        |Reduce a multivalued field to a single valued field containing the maximum value.
mv_median     |Converts a multivalued field into a single valued field containing the median value.
mv_min        |Reduce a multivalued field to a single valued field containing the minimum value.
mv_slice      |Returns a subset of the multivalued field using the start and end index values.
mv_sort       |Sorts a multivalued field in lexicographical order.
mv_sum        |Converts a multivalued field into a single valued field containing the sum of all of the values.
mv_zip        |Combines the values from two multivalued fields with a delimiter that joins them together.
now           |Returns current date and time.
percentile    |The value at which a certain percentage of observed values occur.
pi            |The ratio of a circle’s circumference to its diameter.
pow           |Returns the value of a base raised to the power of an exponent.
replace       |The function substitutes in the string any match of the regular expression with the replacement string.
right         |Return the substring that extracts length chars from the string starting from the right.
round         |Rounds a number to the closest number with the specified number of digits.
rtrim         |Removes trailing whitespaces from a string.
signum        |Returns the sign of the given number. It returns `-1` for negative numbers, `0` for `0` and `1` for positive numbers.
sin           |Returns ths {wikipedia}/Sine_and_cosine[Sine] trigonometric function of an angle.
sinh          |Returns the {wikipedia}/Hyperbolic_functions[hyperbolic sine] of an angle.
split         |Split a single valued string into multiple strings.
sqrt          |Returns the square root of a number.
st_centroid   |The centroid of a spatial field.
st_contains   |Returns whether the first geometry contains the second geometry.
st_intersects |Returns whether the two geometries or geometry columns intersect.
st_within     |Returns whether the first geometry is within the second geometry.
st_x          |Extracts the x-coordinate from a point geometry.
st_y          |Extracts the y-coordinate from a point geometry.
starts_with  |Returns a boolean that indicates whether a keyword string starts with another string
substring     |Returns a substring of a string, specified by a start position and an optional length
sum           |The sum of a numeric field.
tan           |Returns the {wikipedia}/Sine_and_cosine[Tangent] trigonometric function of an angle.
tanh          |Returns the {wikipedia}/Hyperbolic_functions[Tangent] hyperbolic function of an angle.
tau           |The ratio of a circle’s circumference to its radius.
to_bool       |Converts an input value to a boolean value.
to_boolean    |Converts an input value to a boolean value.
to_cartesianpo|Converts an input value to a point value.
to_cartesiansh|Converts an input value to a shape value.
to_datetime   |Converts an input value to a date value.
to_dbl        |Converts an input value to a double value.
to_degrees    |Converts a number in radians to degrees.
to_double     |Converts an input value to a double value.
to_dt         |Converts an input value to a date value.
to_geopoint   |Converts an input value to a geo_point value.
to_geoshape   |Converts an input value to a geo_shape value.
to_int        |Converts an input value to an integer value.
to_integer    |Converts an input value to an integer value.
to_ip         |Converts an input string to an IP value.
to_long       |Converts an input value to a long value.
to_lower      |Returns a new string representing the input string converted to lower case.
to_radians    |Converts a number in degrees to radians.
to_str        |Converts a field into a string.
to_string     |Converts a field into a string.
to_ul         |Converts an input value to an unsigned long value.
to_ulong      |Converts an input value to an unsigned long value.
to_unsigned_lo|Converts an input value to an unsigned long value.
to_upper      |Returns a new string representing the input string converted to upper case.
to_ver        |Converts an input string to a version value.
to_version    |Converts an input string to a version value.
trim          |Removes leading and trailing whitespaces from a string.
values        |Collect values for a field.
;

metaFunctionsRemaining#[skip:-8.13.99]
  META functions
| EVAL name = SUBSTRING(name, 0, 14)
| KEEP name, *
| DROP synopsis, description, argNames, argTypes, argDescriptions
;

 name:keyword |                                                    returnType:keyword                                                      |    optionalArgs:boolean    |variadic:boolean|isAggregation:boolean
abs           |"double|integer|long|unsigned_long"                                                                                         |false                       |false           |false
acos          |double                                                                                                                      |false                       |false           |false
asin          |double                                                                                                                      |false                       |false           |false
atan          |double                                                                                                                      |false                       |false           |false
atan2         |double                                                                                                                      |[false, false]              |false           |false
auto_bucket   |"double|date"                                                                                                               |[false, false, false, false]|false           |false
avg           |double                                                                                                                      |false                       |false           |true
case          |"boolean|cartesian_point|date|double|geo_point|integer|ip|keyword|long|text|unsigned_long|version"                          |[false, false]              |true            |false
ceil          |"double|integer|long|unsigned_long"                                                                                         |false                       |false           |false
cidr_match    |boolean                                                                                                                     |[false, false]              |true            |false
coalesce      |"boolean|text|integer|keyword|long"                                                                                         |false                       |true            |false
concat        |keyword                                                                                                                     |[false, false]              |true            |false
cos           |double                                                                                                                      |false                       |false           |false
cosh          |double                                                                                                                      |false                       |false           |false
count         |long                                                                                                                        |true                        |false           |true
count_distinct|long                                                                                                                        |[false, true]               |false           |true
date_diff     |integer                                                                                                                     |[false, false, false]       |false           |false
date_extract  |long                                                                                                                        |[false, false]              |false           |false
date_format   |keyword                                                                                                                     |[true, false]               |false           |false
date_parse    |date                                                                                                                        |[true, false]               |false           |false
date_trunc    |date                                                                                                                        |[false, false]              |false           |false
e             |double                                                                                                                      |null                        |false           |false
ends_with     |boolean                                                                                                                     |[false, false]              |false           |false
floor         |"double|integer|long|unsigned_long"                                                                                         |false                       |false           |false
greatest      |"integer|long|double|boolean|keyword|text|ip|version"                                                                       |false                       |true            |false
least         |"integer|long|double|boolean|keyword|text|ip|version"                                                                       |false                       |true            |false
left          |keyword                                                                                                                     |[false, false]              |false           |false
length        |integer                                                                                                                     |false                       |false           |false
locate        |integer                                                                                                                     |[false, false]              |false           |false
log           |double                                                                                                                      |[true, false]               |false           |false
log10         |double                                                                                                                      |false                       |false           |false
ltrim         |"keyword|text"                                                                                                              |false                       |false           |false
max           |"double|integer|long"                                                                                                       |false                       |false           |true
median        |"double|integer|long"                                                                                                       |false                       |false           |true
median_absolut|"double|integer|long"                                                                                                       |false                       |false           |true
min           |"double|integer|long"                                                                                                       |false                       |false           |true
mv_avg        |double                                                                                                                      |false                       |false           |false
mv_concat     |keyword                                                                                                                     |[false, false]              |false           |false
mv_count      |integer                                                                                                                     |false                       |false           |false
mv_dedupe     |"boolean|date|double|integer|ip|keyword|long|text|version"                                                                  |false                       |false           |false
mv_first      |"boolean|cartesian_point|cartesian_shape|date|double|geo_point|geo_shape|integer|ip|keyword|long|text|unsigned_long|version"|false                       |false           |false
mv_last       |"boolean|cartesian_point|cartesian_shape|date|double|geo_point|geo_shape|integer|ip|keyword|long|text|unsigned_long|version"|false                       |false           |false
mv_max        |"boolean|date|double|integer|ip|keyword|long|text|unsigned_long|version"                                                    |false                       |false           |false
mv_median     |"double|integer|long|unsigned_long"                                                                                         |false                       |false           |false
mv_min        |"boolean|date|double|integer|ip|keyword|long|text|unsigned_long|version"                                                    |false                       |false           |false
mv_slice      |"boolean|cartesian_point|cartesian_shape|date|double|geo_point|geo_shape|integer|ip|keyword|long|text|version"              |[false, false, true]        |false           |false
mv_sort       |"boolean|date|double|integer|ip|keyword|long|text|version"                                                                  |[false, true]               |false           |false
mv_sum        |"double|integer|long|unsigned_long"                                                                                         |false                       |false           |false
mv_zip        |keyword                                                                                                                     |[false, false, true]        |false           |false
now           |date                                                                                                                        |null                        |false           |false
percentile    |"double|integer|long"                                                                                                       |[false, false]              |false           |true
pi            |double                                                                                                                      |null                        |false           |false
pow           |double                                                                                                                      |[false, false]              |false           |false
replace       |keyword                                                                                                                     |[false, false, false]       |false           |false
right         |keyword                                                                                                                     |[false, false]              |false           |false
round         |double                                                                                                                      |[false, true]               |false           |false
rtrim         |"keyword|text"                                                                                                              |false                       |false           |false
signum        |double                                                                                                                      |false                       |false           |false
sin           |double                                                                                                                      |false                       |false           |false
sinh          |double                                                                                                                      |false                       |false           |false
split         |keyword                                                                                                                     |[false, false]              |false           |false
sqrt          |double                                                                                                                      |false                       |false           |false
st_centroid   |"geo_point|cartesian_point"                                                                                                 |false                       |false           |true
st_contains   |boolean                                                                                                                     |[false, false]              |false           |false
st_intersects |boolean                                                                                                                     |[false, false]              |false           |false
st_within     |boolean                                                                                                                     |[false, false]              |false           |false
st_x          |double                                                                                                                      |false                       |false           |false
st_y          |double                                                                                                                      |false                       |false           |false
starts_with   |boolean                                                                                                                     |[false, false]              |false           |false
substring     |keyword                                                                                                                     |[false, false, true]        |false           |false
sum           |long                                                                                                                        |false                       |false           |true
tan           |double                                                                                                                      |false                       |false           |false
tanh          |double                                                                                                                      |false                       |false           |false
tau           |double                                                                                                                      |null                        |false           |false
to_bool       |boolean                                                                                                                     |false                       |false           |false
to_boolean    |boolean                                                                                                                     |false                       |false           |false
to_cartesianpo|cartesian_point                                                                                                             |false                       |false           |false
to_cartesiansh|cartesian_shape                                                                                                             |false                       |false           |false
to_datetime   |date                                                                                                                        |false                       |false           |false
to_dbl        |double                                                                                                                      |false                       |false           |false
to_degrees    |double                                                                                                                      |false                       |false           |false
to_double     |double                                                                                                                      |false                       |false           |false
to_dt         |date                                                                                                                        |false                       |false           |false
to_geopoint   |geo_point                                                                                                                   |false                       |false           |false
to_geoshape   |geo_shape                                                                                                                   |false                       |false           |false
to_int        |integer                                                                                                                     |false                       |false           |false
to_integer    |integer                                                                                                                     |false                       |false           |false
to_ip         |ip                                                                                                                          |false                       |false           |false
to_long       |long                                                                                                                        |false                       |false           |false
to_lower      |"keyword|text"                                                                                                              |false                       |false           |false
to_radians    |double                                                                                                                      |false                       |false           |false
to_str        |keyword                                                                                                                     |false                       |false           |false
to_string     |keyword                                                                                                                     |false                       |false           |false
to_ul         |unsigned_long                                                                                                               |false                       |false           |false
to_ulong      |unsigned_long                                                                                                               |false                       |false           |false
to_unsigned_lo|unsigned_long                                                                                                               |false                       |false           |false
to_upper      |"keyword|text"                                                                                                              |false                       |false           |false
to_ver        |version                                                                                                                     |false                       |false           |false
to_version    |version                                                                                                                     |false                       |false           |false
trim          |"keyword|text"                                                                                                              |false                       |false           |false
values        |"boolean|date|double|integer|ip|keyword|long|text|version"                                                                  |false                       |false           |true
;

metaFunctionsFiltered#[skip:-8.13.99]
META FUNCTIONS
| WHERE STARTS_WITH(name, "sin")
;

name:keyword |                      synopsis:keyword                  |argNames:keyword  |        argTypes:keyword            |             argDescriptions:keyword                             | returnType:keyword |                                             description:keyword                     | optionalArgs:boolean | variadic:boolean | isAggregation:boolean
sin          |"double sin(angle:double|integer|long|unsigned_long)"   |angle             |"double|integer|long|unsigned_long" | "An angle, in radians. If `null`, the function returns `null`." | double             | "Returns ths {wikipedia}/Sine_and_cosine[Sine] trigonometric function of an angle." | false                | false            | false
sinh         |"double sinh(angle:double|integer|long|unsigned_long)"  |angle             |"double|integer|long|unsigned_long" | "An angle, in radians. If `null`, the function returns `null`." | double             | "Returns the {wikipedia}/Hyperbolic_functions[hyperbolic sine] of an angle."        | false                | false            | false
;


// see https://github.com/elastic/elasticsearch/issues/102120
countFunctions#[skip:-8.13.99]
meta functions |  stats  a = count(*), b = count(*), c = count(*) |  mv_expand c;

a:long | b:long | c:long
<<<<<<< HEAD
100     | 100     | 100
=======
100    | 100    | 100
>>>>>>> d6582cf1
;<|MERGE_RESOLUTION|>--- conflicted
+++ resolved
@@ -30,7 +30,7 @@
 "integer|long|double|boolean|keyword|text|ip|version least(first:integer|long|double|boolean|keyword|text|ip|version, ?rest...:integer|long|double|boolean|keyword|text|ip|version)"
 "keyword left(string:keyword|text, length:integer)"
 "integer length(string:keyword|text)"
-"integer locate(str:keyword|text, substr:keyword|text)"
+"integer locate(str:keyword|text, substr:keyword|text, ?start:integer)"
 "double log(?base:integer|unsigned_long|long|double, number:integer|unsigned_long|long|double)"
 "double log10(number:double|integer|long|unsigned_long)"
 "keyword|text ltrim(string:keyword|text)"
@@ -139,14 +139,9 @@
 least         |first                               |"integer|long|double|boolean|keyword|text|ip|version"                                                                             |[""]
 left          |[string, length]                    |["keyword|text", integer]                                                                                                         |[The string from which to return a substring., The number of characters to return.]
 length        |string                              |"keyword|text"                                                                                                                    |[""]
-<<<<<<< HEAD
-locate        |[str, substr]                       |["keyword|text", "keyword|text"]                                                                                                  |[An input string, a substring to locate in the input string]
-log           |[base, number]                      |["integer|unsigned_long|long|double", "integer|unsigned_long|long|double"]                                                        |[, ]
-log10         |number                              |"double|integer|long|unsigned_long"                                                                                               |[""]
-=======
+locate        |[str, substr, start]                |["keyword|text", "keyword|text", "integer"]                                                                                       |[An input string, A substring to locate in the input string, The start index]
 log           |[base, number]                      |["integer|unsigned_long|long|double", "integer|unsigned_long|long|double"]                                                        |["Base of logarithm. If `null`\, the function returns `null`. If not provided\, this function returns the natural logarithm (base e) of a value.", "Numeric expression. If `null`\, the function returns `null`."]
 log10         |number                              |"double|integer|long|unsigned_long"                                                                                               |Numeric expression. If `null`, the function returns `null`.
->>>>>>> d6582cf1
 ltrim         |string                              |"keyword|text"                                                                                                                    |[""]
 max           |number                              |"double|integer|long"                                                                                                             |[""]
 median        |number                              |"double|integer|long"                                                                                                             |[""]
@@ -254,14 +249,9 @@
 least         |Returns the minimum value from many columns.
 left          |Returns the substring that extracts 'length' chars from 'string' starting from the left.
 length        |Returns the character length of a string.
-<<<<<<< HEAD
 locate        |Returns an integer that indicates the position of a keyword substring within another string
-log           |Returns the logarithm of a number to a base.
-log10         |Returns the log base 10.
-=======
 log           |Returns the logarithm of a value to a base. The input can be any numeric value, the return value is always a double.  Logs of zero, negative numbers, and base of one return `null` as well as a warning.
 log10         |Returns the logarithm of a value to base 10. The input can be any numeric value, the return value is always a double.  Logs of 0 and negative numbers return `null` as well as a warning.
->>>>>>> d6582cf1
 ltrim         |Removes leading whitespaces from a string.
 max           |The maximum value of a numeric field.
 median        |The value that is greater than half of all values and less than half of all values.
@@ -370,7 +360,7 @@
 least         |"integer|long|double|boolean|keyword|text|ip|version"                                                                       |false                       |true            |false
 left          |keyword                                                                                                                     |[false, false]              |false           |false
 length        |integer                                                                                                                     |false                       |false           |false
-locate        |integer                                                                                                                     |[false, false]              |false           |false
+locate        |integer                                                                                                                     |[false, false, true]        |false           |false
 log           |double                                                                                                                      |[true, false]               |false           |false
 log10         |double                                                                                                                      |false                       |false           |false
 ltrim         |"keyword|text"                                                                                                              |false                       |false           |false
@@ -461,9 +451,5 @@
 meta functions |  stats  a = count(*), b = count(*), c = count(*) |  mv_expand c;
 
 a:long | b:long | c:long
-<<<<<<< HEAD
-100     | 100     | 100
-=======
-100    | 100    | 100
->>>>>>> d6582cf1
+101    | 101    | 101
 ;