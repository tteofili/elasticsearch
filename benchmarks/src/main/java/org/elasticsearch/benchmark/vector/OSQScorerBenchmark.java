--- conflicted
+++ resolved
@@ -45,7 +45,7 @@
 @OutputTimeUnit(TimeUnit.MILLISECONDS)
 @State(Scope.Benchmark)
 // first iteration is complete garbage, so make sure we really warmup
-@Warmup(iterations = 3, time = 1)
+@Warmup(iterations = 4, time = 1)
 // real iterations. not useful to spend tons of time here, better to fork more
 @Measurement(iterations = 5, time = 1)
 // engage some noise reduction
@@ -56,9 +56,6 @@
         LogConfigurator.configureESLogging(); // native access requires logging to be initialized
     }
 
-    @Param({ "16", "32", "64", "128", "256" })
-    int bulkSize;
-
     @Param({ "384", "782", "1024" })
     int dims;
 
@@ -67,8 +64,8 @@
 
     int length;
 
-    final int numVectors = 16 * 64;
-    final int numQueries = 10;
+    int numVectors = ES91OSQVectorsScorer.BULK_SIZE * 10;
+    int numQueries = 10;
 
     byte[][] binaryVectors;
     byte[][] binaryQueries;
@@ -91,9 +88,6 @@
     @Setup
     public void setup() throws IOException {
         Random random = new Random(123);
-<<<<<<< HEAD
-        this.length = OptimizedScalarQuantizer.discretize(dims, 64) / 8;
-=======
 
         this.length = switch (bits) {
             case 1 -> ESNextDiskBBQVectorsFormat.QuantEncoding.ONE_BIT_4BIT_QUERY.getDocPackedLength(dims);
@@ -101,7 +95,6 @@
             case 4 -> ESNextDiskBBQVectorsFormat.QuantEncoding.FOUR_BIT_SYMMETRIC.getDocPackedLength(dims);
             default -> throw new IllegalArgumentException("Unsupported bits: " + bits);
         };
->>>>>>> 352229b7
 
         binaryVectors = new byte[numVectors][length];
         for (byte[] binaryVector : binaryVectors) {
@@ -112,9 +105,9 @@
         dirNiofs = new NIOFSDirectory(Files.createTempDirectory("vectorDataNFIOS"));
         IndexOutput outMmap = dirMmap.createOutput("vectors", IOContext.DEFAULT);
         IndexOutput outNfios = dirNiofs.createOutput("vectors", IOContext.DEFAULT);
-        byte[] correctionBytes = new byte[14 * bulkSize];
-        for (int i = 0; i < numVectors; i += bulkSize) {
-            for (int j = 0; j < bulkSize; j++) {
+        byte[] correctionBytes = new byte[14 * ES91OSQVectorsScorer.BULK_SIZE];
+        for (int i = 0; i < numVectors; i += ES91OSQVectorsScorer.BULK_SIZE) {
+            for (int j = 0; j < ES91OSQVectorsScorer.BULK_SIZE; j++) {
                 outMmap.writeBytes(binaryVectors[i + j], 0, binaryVectors[i + j].length);
                 outNfios.writeBytes(binaryVectors[i + j], 0, binaryVectors[i + j].length);
             }
@@ -146,11 +139,6 @@
         centroidDp = random.nextFloat();
 
         scratch = new byte[length];
-<<<<<<< HEAD
-        scorerMmap = ESVectorizationProvider.getInstance().newES91OSQVectorsScorer(inMmap, bulkSize, dims);
-        scorerNfios = ESVectorizationProvider.getInstance().newES91OSQVectorsScorer(inNiofs, bulkSize, dims);
-        scratchScores = new float[bulkSize];
-=======
         final int docBits;
         final int queryBits = switch (bits) {
             case 1 -> {
@@ -172,7 +160,6 @@
         scorerNfios = ESVectorizationProvider.getInstance()
             .newESNextOSQVectorsScorer(inNiofs, (byte) queryBits, (byte) docBits, dims, length);
         scratchScores = new float[16];
->>>>>>> 352229b7
         corrections = new float[3];
     }
 
@@ -181,18 +168,24 @@
         IOUtils.close(dirMmap, inMmap, dirNiofs, inNiofs);
     }
 
+    @Benchmark
     public void scoreFromMemorySegmentOnlyVectorMmapScalar(Blackhole bh) throws IOException {
         scoreFromMemorySegmentOnlyVector(bh, inMmap, scorerMmap);
     }
 
+    @Benchmark
+    @Fork(jvmArgsPrepend = { "--add-modules=jdk.incubator.vector" })
     public void scoreFromMemorySegmentOnlyVectorMmapVect(Blackhole bh) throws IOException {
         scoreFromMemorySegmentOnlyVector(bh, inMmap, scorerMmap);
     }
 
+    @Benchmark
     public void scoreFromMemorySegmentOnlyVectorNiofsScalar(Blackhole bh) throws IOException {
         scoreFromMemorySegmentOnlyVector(bh, inNiofs, scorerNfios);
     }
 
+    @Benchmark
+    @Fork(jvmArgsPrepend = { "--add-modules=jdk.incubator.vector" })
     public void scoreFromMemorySegmentOnlyVectorNiofsVect(Blackhole bh) throws IOException {
         scoreFromMemorySegmentOnlyVector(bh, inNiofs, scorerNfios);
     }
@@ -222,18 +215,24 @@
         }
     }
 
+    @Benchmark
     public void scoreFromMemorySegmentOnlyVectorBulkMmapScalar(Blackhole bh) throws IOException {
         scoreFromMemorySegmentOnlyVectorBulk(bh, inMmap, scorerMmap);
     }
 
+    @Benchmark
+    @Fork(jvmArgsPrepend = { "--add-modules=jdk.incubator.vector" })
     public void scoreFromMemorySegmentOnlyVectorBulkMmapVect(Blackhole bh) throws IOException {
         scoreFromMemorySegmentOnlyVectorBulk(bh, inMmap, scorerMmap);
     }
 
+    @Benchmark
     public void scoreFromMemorySegmentOnlyVectorBulkNiofsScalar(Blackhole bh) throws IOException {
         scoreFromMemorySegmentOnlyVectorBulk(bh, inNiofs, scorerNfios);
     }
 
+    @Benchmark
+    @Fork(jvmArgsPrepend = { "--add-modules=jdk.incubator.vector" })
     public void scoreFromMemorySegmentOnlyVectorBulkNiofsVect(Blackhole bh) throws IOException {
         scoreFromMemorySegmentOnlyVectorBulk(bh, inNiofs, scorerNfios);
     }
@@ -241,9 +240,9 @@
     private void scoreFromMemorySegmentOnlyVectorBulk(Blackhole bh, IndexInput in, ESNextOSQVectorsScorer scorer) throws IOException {
         for (int j = 0; j < numQueries; j++) {
             in.seek(0);
-            for (int i = 0; i < numVectors; i += bulkSize) {
-                scorer.quantizeScoreBulk(binaryQueries[j], bulkSize, scratchScores);
-                for (int k = 0; k < bulkSize; k++) {
+            for (int i = 0; i < numVectors; i += 16) {
+                scorer.quantizeScoreBulk(binaryQueries[j], ES91OSQVectorsScorer.BULK_SIZE, scratchScores);
+                for (int k = 0; k < ES91OSQVectorsScorer.BULK_SIZE; k++) {
                     in.readFloats(corrections, 0, corrections.length);
                     int addition = Short.toUnsignedInt(in.readShort());
                     float score = scorer.score(
@@ -265,6 +264,7 @@
         }
     }
 
+    @Benchmark
     public void scoreFromMemorySegmentAllBulkMmapScalar(Blackhole bh) throws IOException {
         scoreFromMemorySegmentAllBulk(bh, inMmap, scorerMmap);
     }
@@ -275,6 +275,7 @@
         scoreFromMemorySegmentAllBulk(bh, inMmap, scorerMmap);
     }
 
+    @Benchmark
     public void scoreFromMemorySegmentAllBulkNiofsScalar(Blackhole bh) throws IOException {
         scoreFromMemorySegmentAllBulk(bh, inNiofs, scorerNfios);
     }
@@ -288,7 +289,7 @@
     private void scoreFromMemorySegmentAllBulk(Blackhole bh, IndexInput in, ESNextOSQVectorsScorer scorer) throws IOException {
         for (int j = 0; j < numQueries; j++) {
             in.seek(0);
-            for (int i = 0; i < numVectors; i += bulkSize) {
+            for (int i = 0; i < numVectors; i += 16) {
                 scorer.scoreBulk(
                     binaryQueries[j],
                     result.lowerInterval(),
