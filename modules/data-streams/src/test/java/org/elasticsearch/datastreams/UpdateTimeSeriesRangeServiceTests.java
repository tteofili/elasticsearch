--- conflicted
+++ resolved
@@ -151,19 +151,11 @@
             projectBuilder,
             dataStreamName,
             List.of(new Tuple<>(start.minus(4, ChronoUnit.HOURS), start), new Tuple<>(start, end))
-<<<<<<< HEAD
         );
         DataStream d = projectBuilder.dataStream(dataStreamName);
         final var metadata = projectBuilder.put(
-            d.copy().setReplicated(true).setBackingIndices(d.getBackingIndices().copy().setRolloverOnWrite(false).build()).build()
+            d.copy().setReplicated(true).setBackingIndices(d.getDataComponent().copy().setRolloverOnWrite(false).build()).build()
         ).build();
-=======
-        ).getMetadata();
-        DataStream d = metadata.dataStreams().get(dataStreamName);
-        metadata = Metadata.builder(metadata)
-            .put(d.copy().setReplicated(true).setBackingIndices(d.getDataComponent().copy().setRolloverOnWrite(false).build()).build())
-            .build();
->>>>>>> 1ba5d259
 
         now = now.plus(1, ChronoUnit.HOURS);
         ClusterState in = ClusterState.builder(ClusterState.EMPTY_STATE).putProjectMetadata(metadata).build();
