/*
 * Licensed to Elasticsearch under one or more contributor
 * license agreements. See the NOTICE file distributed with
 * this work for additional information regarding copyright
 * ownership. Elasticsearch licenses this file to you under
 * the Apache License, Version 2.0 (the "License"); you may
 * not use this file except in compliance with the License.
 * You may obtain a copy of the License at
 *
 *    http://www.apache.org/licenses/LICENSE-2.0
 *
 * Unless required by applicable law or agreed to in writing,
 * software distributed under the License is distributed on an
 * "AS IS" BASIS, WITHOUT WARRANTIES OR CONDITIONS OF ANY
 * KIND, either express or implied.  See the License for the
 * specific language governing permissions and limitations
 * under the License.
 */

package org.elasticsearch.client;

import org.apache.http.HttpEntity;
import org.elasticsearch.ElasticsearchException;
import org.elasticsearch.ElasticsearchStatusException;
import org.elasticsearch.action.ActionListener;
import org.elasticsearch.action.ActionRequest;
import org.elasticsearch.action.ActionRequestValidationException;
import org.elasticsearch.action.admin.cluster.node.tasks.list.ListTasksResponse;
import org.elasticsearch.action.admin.cluster.storedscripts.DeleteStoredScriptRequest;
import org.elasticsearch.action.admin.cluster.storedscripts.GetStoredScriptRequest;
import org.elasticsearch.action.admin.cluster.storedscripts.GetStoredScriptResponse;
import org.elasticsearch.action.admin.cluster.storedscripts.PutStoredScriptRequest;
import org.elasticsearch.action.bulk.BulkRequest;
import org.elasticsearch.action.bulk.BulkResponse;
import org.elasticsearch.action.delete.DeleteRequest;
import org.elasticsearch.action.delete.DeleteResponse;
import org.elasticsearch.action.explain.ExplainRequest;
import org.elasticsearch.action.explain.ExplainResponse;
import org.elasticsearch.action.fieldcaps.FieldCapabilitiesRequest;
import org.elasticsearch.action.fieldcaps.FieldCapabilitiesResponse;
import org.elasticsearch.action.get.GetRequest;
import org.elasticsearch.action.get.GetResponse;
import org.elasticsearch.action.get.MultiGetRequest;
import org.elasticsearch.action.get.MultiGetResponse;
import org.elasticsearch.action.index.IndexRequest;
import org.elasticsearch.action.index.IndexResponse;
import org.elasticsearch.action.search.ClearScrollRequest;
import org.elasticsearch.action.search.ClearScrollResponse;
import org.elasticsearch.action.search.MultiSearchRequest;
import org.elasticsearch.action.search.MultiSearchResponse;
import org.elasticsearch.action.search.SearchRequest;
import org.elasticsearch.action.search.SearchResponse;
import org.elasticsearch.action.search.SearchScrollRequest;
import org.elasticsearch.action.support.master.AcknowledgedResponse;
import org.elasticsearch.action.update.UpdateRequest;
import org.elasticsearch.action.update.UpdateResponse;
import org.elasticsearch.client.core.CountRequest;
import org.elasticsearch.client.core.CountResponse;
import org.elasticsearch.client.core.MainRequest;
import org.elasticsearch.client.core.MainResponse;
import org.elasticsearch.client.core.MultiTermVectorsRequest;
import org.elasticsearch.client.core.MultiTermVectorsResponse;
import org.elasticsearch.client.core.TermVectorsRequest;
import org.elasticsearch.client.core.TermVectorsResponse;
import org.elasticsearch.client.tasks.TaskSubmissionResponse;
import org.elasticsearch.common.CheckedConsumer;
import org.elasticsearch.common.CheckedFunction;
import org.elasticsearch.common.ParseField;
import org.elasticsearch.common.xcontent.ContextParser;
import org.elasticsearch.common.xcontent.DeprecationHandler;
import org.elasticsearch.common.xcontent.NamedXContentRegistry;
import org.elasticsearch.common.xcontent.XContentParser;
import org.elasticsearch.common.xcontent.XContentType;
import org.elasticsearch.index.rankeval.RankEvalRequest;
import org.elasticsearch.index.rankeval.RankEvalResponse;
import org.elasticsearch.index.reindex.BulkByScrollResponse;
import org.elasticsearch.index.reindex.DeleteByQueryRequest;
import org.elasticsearch.index.reindex.ReindexRequest;
import org.elasticsearch.index.reindex.UpdateByQueryRequest;
import org.elasticsearch.plugins.spi.NamedXContentProvider;
import org.elasticsearch.rest.BytesRestResponse;
import org.elasticsearch.rest.RestStatus;
import org.elasticsearch.script.mustache.MultiSearchTemplateRequest;
import org.elasticsearch.script.mustache.MultiSearchTemplateResponse;
import org.elasticsearch.script.mustache.SearchTemplateRequest;
import org.elasticsearch.script.mustache.SearchTemplateResponse;
import org.elasticsearch.search.aggregations.Aggregation;
import org.elasticsearch.search.aggregations.bucket.adjacency.AdjacencyMatrixAggregationBuilder;
import org.elasticsearch.search.aggregations.bucket.adjacency.ParsedAdjacencyMatrix;
import org.elasticsearch.search.aggregations.bucket.composite.CompositeAggregationBuilder;
import org.elasticsearch.search.aggregations.bucket.composite.ParsedComposite;
import org.elasticsearch.search.aggregations.bucket.filter.FilterAggregationBuilder;
import org.elasticsearch.search.aggregations.bucket.filter.FiltersAggregationBuilder;
import org.elasticsearch.search.aggregations.bucket.filter.ParsedFilter;
import org.elasticsearch.search.aggregations.bucket.filter.ParsedFilters;
import org.elasticsearch.search.aggregations.bucket.geogrid.GeoHashGridAggregationBuilder;
import org.elasticsearch.search.aggregations.bucket.geogrid.GeoTileGridAggregationBuilder;
import org.elasticsearch.search.aggregations.bucket.geogrid.ParsedGeoHashGrid;
import org.elasticsearch.search.aggregations.bucket.geogrid.ParsedGeoTileGrid;
import org.elasticsearch.search.aggregations.bucket.global.GlobalAggregationBuilder;
import org.elasticsearch.search.aggregations.bucket.global.ParsedGlobal;
import org.elasticsearch.search.aggregations.bucket.histogram.AutoDateHistogramAggregationBuilder;
import org.elasticsearch.search.aggregations.bucket.histogram.DateHistogramAggregationBuilder;
import org.elasticsearch.search.aggregations.bucket.histogram.HistogramAggregationBuilder;
import org.elasticsearch.search.aggregations.bucket.histogram.ParsedAutoDateHistogram;
import org.elasticsearch.search.aggregations.bucket.histogram.ParsedDateHistogram;
import org.elasticsearch.search.aggregations.bucket.histogram.ParsedHistogram;
import org.elasticsearch.search.aggregations.bucket.missing.MissingAggregationBuilder;
import org.elasticsearch.search.aggregations.bucket.missing.ParsedMissing;
import org.elasticsearch.search.aggregations.bucket.nested.NestedAggregationBuilder;
import org.elasticsearch.search.aggregations.bucket.nested.ParsedNested;
import org.elasticsearch.search.aggregations.bucket.nested.ParsedReverseNested;
import org.elasticsearch.search.aggregations.bucket.nested.ReverseNestedAggregationBuilder;
import org.elasticsearch.search.aggregations.bucket.range.DateRangeAggregationBuilder;
import org.elasticsearch.search.aggregations.bucket.range.GeoDistanceAggregationBuilder;
import org.elasticsearch.search.aggregations.bucket.range.IpRangeAggregationBuilder;
import org.elasticsearch.search.aggregations.bucket.range.ParsedBinaryRange;
import org.elasticsearch.search.aggregations.bucket.range.ParsedDateRange;
import org.elasticsearch.search.aggregations.bucket.range.ParsedGeoDistance;
import org.elasticsearch.search.aggregations.bucket.range.ParsedRange;
import org.elasticsearch.search.aggregations.bucket.range.RangeAggregationBuilder;
import org.elasticsearch.search.aggregations.bucket.sampler.InternalSampler;
import org.elasticsearch.search.aggregations.bucket.sampler.ParsedSampler;
import org.elasticsearch.search.aggregations.bucket.significant.ParsedSignificantLongTerms;
import org.elasticsearch.search.aggregations.bucket.significant.ParsedSignificantStringTerms;
import org.elasticsearch.search.aggregations.bucket.significant.SignificantLongTerms;
import org.elasticsearch.search.aggregations.bucket.significant.SignificantStringTerms;
import org.elasticsearch.search.aggregations.bucket.terms.DoubleTerms;
import org.elasticsearch.search.aggregations.bucket.terms.LongTerms;
import org.elasticsearch.search.aggregations.bucket.terms.ParsedDoubleTerms;
import org.elasticsearch.search.aggregations.bucket.terms.ParsedLongTerms;
import org.elasticsearch.search.aggregations.bucket.terms.ParsedStringTerms;
import org.elasticsearch.search.aggregations.bucket.terms.StringTerms;
import org.elasticsearch.search.aggregations.metrics.AvgAggregationBuilder;
import org.elasticsearch.search.aggregations.metrics.CardinalityAggregationBuilder;
import org.elasticsearch.search.aggregations.metrics.ExtendedStatsAggregationBuilder;
import org.elasticsearch.search.aggregations.metrics.GeoBoundsAggregationBuilder;
import org.elasticsearch.search.aggregations.metrics.GeoCentroidAggregationBuilder;
import org.elasticsearch.search.aggregations.metrics.InternalHDRPercentileRanks;
import org.elasticsearch.search.aggregations.metrics.InternalHDRPercentiles;
import org.elasticsearch.search.aggregations.metrics.InternalTDigestPercentileRanks;
import org.elasticsearch.search.aggregations.metrics.InternalTDigestPercentiles;
import org.elasticsearch.search.aggregations.metrics.MaxAggregationBuilder;
import org.elasticsearch.search.aggregations.metrics.MedianAbsoluteDeviationAggregationBuilder;
import org.elasticsearch.search.aggregations.metrics.MinAggregationBuilder;
import org.elasticsearch.search.aggregations.metrics.ParsedAvg;
import org.elasticsearch.search.aggregations.metrics.ParsedCardinality;
import org.elasticsearch.search.aggregations.metrics.ParsedExtendedStats;
import org.elasticsearch.search.aggregations.metrics.ParsedGeoBounds;
import org.elasticsearch.search.aggregations.metrics.ParsedGeoCentroid;
import org.elasticsearch.search.aggregations.metrics.ParsedHDRPercentileRanks;
import org.elasticsearch.search.aggregations.metrics.ParsedHDRPercentiles;
import org.elasticsearch.search.aggregations.metrics.ParsedMax;
import org.elasticsearch.search.aggregations.metrics.ParsedMedianAbsoluteDeviation;
import org.elasticsearch.search.aggregations.metrics.ParsedMin;
import org.elasticsearch.search.aggregations.metrics.ParsedScriptedMetric;
import org.elasticsearch.search.aggregations.metrics.ParsedStats;
import org.elasticsearch.search.aggregations.metrics.ParsedSum;
import org.elasticsearch.search.aggregations.metrics.ParsedTDigestPercentileRanks;
import org.elasticsearch.search.aggregations.metrics.ParsedTDigestPercentiles;
import org.elasticsearch.search.aggregations.metrics.ParsedTopHits;
import org.elasticsearch.search.aggregations.metrics.ParsedValueCount;
import org.elasticsearch.search.aggregations.metrics.ParsedWeightedAvg;
import org.elasticsearch.search.aggregations.metrics.ScriptedMetricAggregationBuilder;
import org.elasticsearch.search.aggregations.metrics.StatsAggregationBuilder;
import org.elasticsearch.search.aggregations.metrics.SumAggregationBuilder;
import org.elasticsearch.search.aggregations.metrics.TopHitsAggregationBuilder;
import org.elasticsearch.search.aggregations.metrics.ValueCountAggregationBuilder;
import org.elasticsearch.search.aggregations.metrics.WeightedAvgAggregationBuilder;
import org.elasticsearch.search.aggregations.pipeline.DerivativePipelineAggregationBuilder;
import org.elasticsearch.search.aggregations.pipeline.ExtendedStatsBucketPipelineAggregationBuilder;
import org.elasticsearch.search.aggregations.pipeline.InternalBucketMetricValue;
import org.elasticsearch.search.aggregations.pipeline.InternalSimpleValue;
import org.elasticsearch.search.aggregations.pipeline.ParsedBucketMetricValue;
import org.elasticsearch.search.aggregations.pipeline.ParsedDerivative;
import org.elasticsearch.search.aggregations.pipeline.ParsedExtendedStatsBucket;
import org.elasticsearch.search.aggregations.pipeline.ParsedPercentilesBucket;
import org.elasticsearch.search.aggregations.pipeline.ParsedSimpleValue;
import org.elasticsearch.search.aggregations.pipeline.ParsedStatsBucket;
import org.elasticsearch.search.aggregations.pipeline.PercentilesBucketPipelineAggregationBuilder;
import org.elasticsearch.search.aggregations.pipeline.StatsBucketPipelineAggregationBuilder;
import org.elasticsearch.search.suggest.Suggest;
import org.elasticsearch.search.suggest.completion.CompletionSuggestion;
import org.elasticsearch.search.suggest.completion.CompletionSuggestionBuilder;
import org.elasticsearch.search.suggest.phrase.PhraseSuggestion;
import org.elasticsearch.search.suggest.phrase.PhraseSuggestionBuilder;
import org.elasticsearch.search.suggest.term.TermSuggestion;
import org.elasticsearch.search.suggest.term.TermSuggestionBuilder;

import java.io.Closeable;
import java.io.IOException;
import java.util.ArrayList;
import java.util.Collections;
import java.util.HashMap;
import java.util.List;
import java.util.Map;
import java.util.Objects;
import java.util.Optional;
import java.util.ServiceLoader;
import java.util.Set;
import java.util.function.Function;
import java.util.stream.Collectors;
import java.util.stream.Stream;

import static java.util.Collections.emptySet;
import static java.util.Collections.singleton;
import static java.util.stream.Collectors.toList;

/**
 * High level REST client that wraps an instance of the low level {@link RestClient} and allows to build requests and read responses. The
 * {@link RestClient} instance is internally built based on the provided {@link RestClientBuilder} and it gets closed automatically when
 * closing the {@link RestHighLevelClient} instance that wraps it.
 * <p>
 *
 * In case an already existing instance of a low-level REST client needs to be provided, this class can be subclassed and the
 * {@link #RestHighLevelClient(RestClient, CheckedConsumer, List)} constructor can be used.
 * <p>
 *
 * This class can also be sub-classed to expose additional client methods that make use of endpoints added to Elasticsearch through plugins,
 * or to add support for custom response sections, again added to Elasticsearch through plugins.
 * <p>
 *
 * The majority of the methods in this class come in two flavors, a blocking and an asynchronous version (e.g.
 * {@link #search(SearchRequest, RequestOptions)} and {@link #searchAsync(SearchRequest, RequestOptions, ActionListener)}, where the later
 * takes an implementation of an {@link ActionListener} as an argument that needs to implement methods that handle successful responses and
 * failure scenarios. Most of the blocking calls can throw an {@link IOException} or an unchecked {@link ElasticsearchException} in the
 * following cases:
 *
 * <ul>
 * <li>an {@link IOException} is usually thrown in case of failing to parse the REST response in the high-level REST client, the request
 * times out or similar cases where there is no response coming back from the Elasticsearch server</li>
 * <li>an {@link ElasticsearchException} is usually thrown in case where the server returns a 4xx or 5xx error code. The high-level client
 * then tries to parse the response body error details into a generic ElasticsearchException and suppresses the original
 * {@link ResponseException}</li>
 * </ul>
 *
 */
public class RestHighLevelClient implements Closeable {

    private final RestClient client;
    private final NamedXContentRegistry registry;
    private final CheckedConsumer<RestClient, IOException> doClose;

    private final IndicesClient indicesClient = new IndicesClient(this);
    private final ClusterClient clusterClient = new ClusterClient(this);
    private final IngestClient ingestClient = new IngestClient(this);
    private final SnapshotClient snapshotClient = new SnapshotClient(this);
    private final TasksClient tasksClient = new TasksClient(this);
    private final XPackClient xPackClient = new XPackClient(this);
    private final WatcherClient watcherClient = new WatcherClient(this);
    private final GraphClient graphClient = new GraphClient(this);
    private final LicenseClient licenseClient = new LicenseClient(this);
    private final MigrationClient migrationClient = new MigrationClient(this);
    private final MachineLearningClient machineLearningClient = new MachineLearningClient(this);
    private final SecurityClient securityClient = new SecurityClient(this);
    private final IndexLifecycleClient ilmClient = new IndexLifecycleClient(this);
    private final RollupClient rollupClient = new RollupClient(this);
    private final CcrClient ccrClient = new CcrClient(this);
<<<<<<< HEAD
    private final DataFrameClient dataFrameClient = new DataFrameClient(this);
    private final EnrichClient enrichClient = new EnrichClient(this);
=======
    private final TransformClient transformClient = new TransformClient(this);
>>>>>>> 77fa6cf8

    /**
     * Creates a {@link RestHighLevelClient} given the low level {@link RestClientBuilder} that allows to build the
     * {@link RestClient} to be used to perform requests.
     */
    public RestHighLevelClient(RestClientBuilder restClientBuilder) {
        this(restClientBuilder, Collections.emptyList());
    }

    /**
     * Creates a {@link RestHighLevelClient} given the low level {@link RestClientBuilder} that allows to build the
     * {@link RestClient} to be used to perform requests and parsers for custom response sections added to Elasticsearch through plugins.
     */
    protected RestHighLevelClient(RestClientBuilder restClientBuilder, List<NamedXContentRegistry.Entry> namedXContentEntries) {
        this(restClientBuilder.build(), RestClient::close, namedXContentEntries);
    }

    /**
     * Creates a {@link RestHighLevelClient} given the low level {@link RestClient} that it should use to perform requests and
     * a list of entries that allow to parse custom response sections added to Elasticsearch through plugins.
     * This constructor can be called by subclasses in case an externally created low-level REST client needs to be provided.
     * The consumer argument allows to control what needs to be done when the {@link #close()} method is called.
     * Also subclasses can provide parsers for custom response sections added to Elasticsearch through plugins.
     */
    protected RestHighLevelClient(RestClient restClient, CheckedConsumer<RestClient, IOException> doClose,
                                  List<NamedXContentRegistry.Entry> namedXContentEntries) {
        this.client = Objects.requireNonNull(restClient, "restClient must not be null");
        this.doClose = Objects.requireNonNull(doClose, "doClose consumer must not be null");
        this.registry = new NamedXContentRegistry(
                Stream.of(getDefaultNamedXContents().stream(), getProvidedNamedXContents().stream(), namedXContentEntries.stream())
                    .flatMap(Function.identity()).collect(toList()));
    }

    /**
     * Returns the low-level client that the current high-level client instance is using to perform requests
     */
    public final RestClient getLowLevelClient() {
        return client;
    }

    @Override
    public final void close() throws IOException {
        doClose.accept(client);
    }

    /**
     * Provides an {@link IndicesClient} which can be used to access the Indices API.
     *
     * See <a href="https://www.elastic.co/guide/en/elasticsearch/reference/current/indices.html">Indices API on elastic.co</a>
     */
    public final IndicesClient indices() {
        return indicesClient;
    }

    /**
     * Provides a {@link ClusterClient} which can be used to access the Cluster API.
     *
     * See <a href="https://www.elastic.co/guide/en/elasticsearch/reference/current/cluster.html">Cluster API on elastic.co</a>
     */
    public final ClusterClient cluster() {
        return clusterClient;
    }

    /**
     * Provides a {@link IngestClient} which can be used to access the Ingest API.
     *
     * See <a href="https://www.elastic.co/guide/en/elasticsearch/reference/current/ingest.html">Ingest API on elastic.co</a>
     */
    public final IngestClient ingest() {
        return ingestClient;
    }

    /**
     * Provides a {@link SnapshotClient} which can be used to access the Snapshot API.
     *
     * See <a href="https://www.elastic.co/guide/en/elasticsearch/reference/current/modules-snapshots.html">Snapshot API on elastic.co</a>
     */
    public final SnapshotClient snapshot() {
        return snapshotClient;
    }

    /**
     * Provides methods for accessing the Elastic Licensed Rollup APIs that
     * are shipped with the default distribution of Elasticsearch. All of
     * these APIs will 404 if run against the OSS distribution of Elasticsearch.
     * <p>
     * See the <a href="https://www.elastic.co/guide/en/elasticsearch/reference/current/rollup-apis.html">
     * Watcher APIs on elastic.co</a> for more information.
     */
    public RollupClient rollup() {
        return rollupClient;
    }

    /**
     * Provides methods for accessing the Elastic Licensed CCR APIs that
     * are shipped with the Elastic Stack distribution of Elasticsearch. All of
     * these APIs will 404 if run against the OSS distribution of Elasticsearch.
     * <p>
     * See the <a href="https://www.elastic.co/guide/en/elasticsearch/reference/current/ccr-api.html">
     * CCR APIs on elastic.co</a> for more information.
     *
     * @return the client wrapper for making CCR API calls
     */
    public final CcrClient ccr() {
        return ccrClient;
    }

    /**
     * Provides a {@link TasksClient} which can be used to access the Tasks API.
     *
     * See <a href="https://www.elastic.co/guide/en/elasticsearch/reference/current/tasks.html">Task Management API on elastic.co</a>
     */
    public final TasksClient tasks() {
        return tasksClient;
    }

    /**
     * Provides methods for accessing the Elastic Licensed X-Pack Info
     * and Usage APIs that are shipped with the default distribution of
     * Elasticsearch. All of these APIs will 404 if run against the OSS
     * distribution of Elasticsearch.
     * <p>
     * See the <a href="https://www.elastic.co/guide/en/elasticsearch/reference/current/info-api.html">
     * Info APIs on elastic.co</a> for more information.
     */
    public final XPackClient xpack() {
        return xPackClient;
    }

    /**
     * Provides methods for accessing the Elastic Licensed Watcher APIs that
     * are shipped with the default distribution of Elasticsearch. All of
     * these APIs will 404 if run against the OSS distribution of Elasticsearch.
     * <p>
     * See the <a href="https://www.elastic.co/guide/en/elasticsearch/reference/current/watcher-api.html">
     * Watcher APIs on elastic.co</a> for more information.
     */
    public WatcherClient watcher() { return watcherClient; }

    /**
     * Provides methods for accessing the Elastic Licensed Graph explore API that
     * is shipped with the default distribution of Elasticsearch. All of
     * these APIs will 404 if run against the OSS distribution of Elasticsearch.
     * <p>
     * See the <a href="https://www.elastic.co/guide/en/elasticsearch/reference/current/graph-explore-api.html">
     * Graph API on elastic.co</a> for more information.
     */
    public GraphClient graph() { return graphClient; }

    /**
     * Provides methods for accessing the Elastic Licensed Licensing APIs that
     * are shipped with the default distribution of Elasticsearch. All of
     * these APIs will 404 if run against the OSS distribution of Elasticsearch.
     * <p>
     * See the <a href="https://www.elastic.co/guide/en/elasticsearch/reference/current/licensing-apis.html">
     * Licensing APIs on elastic.co</a> for more information.
     */
    public LicenseClient license() { return licenseClient; }

    /**
     * A wrapper for the {@link RestHighLevelClient} that provides methods for
     * accessing the Elastic Index Lifecycle APIs.
     * <p>
     * See the <a href="http://FILL-ME-IN-WE-HAVE-NO-DOCS-YET.com"> X-Pack APIs
     * on elastic.co</a> for more information.
     */
    public IndexLifecycleClient indexLifecycle() {
        return ilmClient;
    }

    /**
     * Provides methods for accessing the Elastic Licensed Migration APIs that
     * are shipped with the default distribution of Elasticsearch. All of
     * these APIs will 404 if run against the OSS distribution of Elasticsearch.
     * <p>
     * See the <a href="https://www.elastic.co/guide/en/elasticsearch/reference/current/migration-api.html">
     * Migration APIs on elastic.co</a> for more information.
     */
    public MigrationClient migration() {
        return migrationClient;
    }

    /**
     * Provides methods for accessing the Elastic Licensed Machine Learning APIs that
     * are shipped with the Elastic Stack distribution of Elasticsearch. All of
     * these APIs will 404 if run against the OSS distribution of Elasticsearch.
     * <p>
     * See the <a href="https://www.elastic.co/guide/en/elasticsearch/reference/current/ml-apis.html">
     * Machine Learning APIs on elastic.co</a> for more information.
     *
     * @return the client wrapper for making Machine Learning API calls
     */
    public MachineLearningClient machineLearning() {
        return machineLearningClient;
    }

    /**
     * Provides methods for accessing the Elastic Licensed Security APIs that
     * are shipped with the Elastic Stack distribution of Elasticsearch. All of
     * these APIs will 404 if run against the OSS distribution of Elasticsearch.
     * <p>
     * See the <a href="https://www.elastic.co/guide/en/elasticsearch/reference/current/security-api.html">
     * Security APIs on elastic.co</a> for more information.
     *
     * @return the client wrapper for making Security API calls
     */
    public SecurityClient security() {
        return securityClient;
    }

    /**
     * Provides methods for accessing the Elastic Licensed Data Frame APIs that
     * are shipped with the Elastic Stack distribution of Elasticsearch. All of
     * these APIs will 404 if run against the OSS distribution of Elasticsearch.
     * <p>
     * See the <a href="https://www.elastic.co/guide/en/elasticsearch/reference/current/transform-apis.html">
     *     Transform APIs on elastic.co</a> for more information.
     *
     * @return the client wrapper for making Data Frame API calls
     */
    public TransformClient transform() {
        return transformClient;
    }

    public EnrichClient enrich() {
        return enrichClient;
    }

    /**
     * Executes a bulk request using the Bulk API.
     * See <a href="https://www.elastic.co/guide/en/elasticsearch/reference/current/docs-bulk.html">Bulk API on elastic.co</a>
     * @param bulkRequest the request
     * @param options the request options (e.g. headers), use {@link RequestOptions#DEFAULT} if nothing needs to be customized
     * @return the response
     */
    public final BulkResponse bulk(BulkRequest bulkRequest, RequestOptions options) throws IOException {
        return performRequestAndParseEntity(bulkRequest, RequestConverters::bulk, options, BulkResponse::fromXContent, emptySet());
    }

    /**
     * Asynchronously executes a bulk request using the Bulk API.
     * See <a href="https://www.elastic.co/guide/en/elasticsearch/reference/current/docs-bulk.html">Bulk API on elastic.co</a>
     * @param bulkRequest the request
     * @param options the request options (e.g. headers), use {@link RequestOptions#DEFAULT} if nothing needs to be customized
     * @param listener the listener to be notified upon request completion
     * @return cancellable that may be used to cancel the request
     */
    public final Cancellable bulkAsync(BulkRequest bulkRequest, RequestOptions options, ActionListener<BulkResponse> listener) {
        return performRequestAsyncAndParseEntity(bulkRequest, RequestConverters::bulk, options,
            BulkResponse::fromXContent, listener, emptySet());
    }

    /**
     * Executes a reindex request.
     * See <a href="https://www.elastic.co/guide/en/elasticsearch/reference/current/docs-reindex.html">Reindex API on elastic.co</a>
     * @param reindexRequest the request
     * @param options the request options (e.g. headers), use {@link RequestOptions#DEFAULT} if nothing needs to be customized
     * @return the response
     */
    public final BulkByScrollResponse reindex(ReindexRequest reindexRequest, RequestOptions options) throws IOException {
        return performRequestAndParseEntity(
            reindexRequest, RequestConverters::reindex, options, BulkByScrollResponse::fromXContent, singleton(409)
        );
    }

    /**
     * Submits a reindex task.
     * See <a href="https://www.elastic.co/guide/en/elasticsearch/reference/current/docs-reindex.html">Reindex API on elastic.co</a>
     * @param reindexRequest the request
     * @param options the request options (e.g. headers), use {@link RequestOptions#DEFAULT} if nothing needs to be customized
     * @return the submission response
     */
    public final TaskSubmissionResponse submitReindexTask(ReindexRequest reindexRequest, RequestOptions options) throws IOException {
        return performRequestAndParseEntity(
            reindexRequest, RequestConverters::submitReindex, options, TaskSubmissionResponse::fromXContent, emptySet()
        );
    }

    /**
     * Asynchronously executes a reindex request.
     * See <a href="https://www.elastic.co/guide/en/elasticsearch/reference/current/docs-reindex.html">Reindex API on elastic.co</a>
     * @param reindexRequest the request
     * @param options the request options (e.g. headers), use {@link RequestOptions#DEFAULT} if nothing needs to be customized
     * @param listener the listener to be notified upon request completion
     * @return cancellable that may be used to cancel the request
     */
    public final Cancellable reindexAsync(ReindexRequest reindexRequest, RequestOptions options,
                                          ActionListener<BulkByScrollResponse> listener) {
        return performRequestAsyncAndParseEntity(
            reindexRequest, RequestConverters::reindex, options, BulkByScrollResponse::fromXContent, listener, singleton(409)
        );
    }

    /**
     * Executes a update by query request.
     * See <a href="https://www.elastic.co/guide/en/elasticsearch/reference/current/docs-update-by-query.html">
     *     Update By Query API on elastic.co</a>
     * @param updateByQueryRequest the request
     * @param options the request options (e.g. headers), use {@link RequestOptions#DEFAULT} if nothing needs to be customized
     * @return the response
     */
    public final BulkByScrollResponse updateByQuery(UpdateByQueryRequest updateByQueryRequest, RequestOptions options) throws IOException {
        return performRequestAndParseEntity(
            updateByQueryRequest, RequestConverters::updateByQuery, options, BulkByScrollResponse::fromXContent, singleton(409)
        );
    }

    /**
     * Asynchronously executes an update by query request.
     * See <a href="https://www.elastic.co/guide/en/elasticsearch/reference/current/docs-update-by-query.html">
     *     Update By Query API on elastic.co</a>
     * @param updateByQueryRequest the request
     * @param options the request options (e.g. headers), use {@link RequestOptions#DEFAULT} if nothing needs to be customized
     * @param listener the listener to be notified upon request completion
     * @return cancellable that may be used to cancel the request
     */
    public final Cancellable updateByQueryAsync(UpdateByQueryRequest updateByQueryRequest, RequestOptions options,
                                                ActionListener<BulkByScrollResponse> listener) {
        return performRequestAsyncAndParseEntity(
            updateByQueryRequest, RequestConverters::updateByQuery, options, BulkByScrollResponse::fromXContent, listener, singleton(409)
        );
    }

    /**
     * Executes a delete by query request.
     * See <a href="https://www.elastic.co/guide/en/elasticsearch/reference/current/docs-delete-by-query.html">
     *     Delete By Query API on elastic.co</a>
     * @param deleteByQueryRequest the request
     * @param options the request options (e.g. headers), use {@link RequestOptions#DEFAULT} if nothing needs to be customized
     * @return the response
     */
    public final BulkByScrollResponse deleteByQuery(DeleteByQueryRequest deleteByQueryRequest, RequestOptions options) throws IOException {
        return performRequestAndParseEntity(
            deleteByQueryRequest, RequestConverters::deleteByQuery, options, BulkByScrollResponse::fromXContent, singleton(409)
        );
    }

    /**
     * Submits a delete by query task
     * See <a href="https://www.elastic.co/guide/en/elasticsearch/reference/current/docs-delete-by-query.html">
     *      Delete By Query API on elastic.co</a>
     * @param deleteByQueryRequest the request
     * @param options the request options (e.g. headers), use {@link RequestOptions#DEFAULT} if nothing needs to be customized
     * @return the submission response
     */
    public final TaskSubmissionResponse submitDeleteByQueryTask(DeleteByQueryRequest deleteByQueryRequest,
                                                                RequestOptions options) throws IOException {
        return performRequestAndParseEntity(
            deleteByQueryRequest, RequestConverters::submitDeleteByQuery, options, TaskSubmissionResponse::fromXContent, emptySet()
        );
    }

    /**
     * Asynchronously executes a delete by query request.
     * See <a href="https://www.elastic.co/guide/en/elasticsearch/reference/current/docs-delete-by-query.html">
     *     Delete By Query API on elastic.co</a>
     * @param deleteByQueryRequest the request
     * @param options the request options (e.g. headers), use {@link RequestOptions#DEFAULT} if nothing needs to be customized
     * @param listener the listener to be notified upon request completion
     * @return cancellable that may be used to cancel the request
     */
    public final Cancellable deleteByQueryAsync(DeleteByQueryRequest deleteByQueryRequest, RequestOptions options,
                                                ActionListener<BulkByScrollResponse> listener) {
        return performRequestAsyncAndParseEntity(
            deleteByQueryRequest, RequestConverters::deleteByQuery, options, BulkByScrollResponse::fromXContent, listener, singleton(409)
        );
    }

    /**
     * Executes a delete by query rethrottle request.
     * See <a href="https://www.elastic.co/guide/en/elasticsearch/reference/current/docs-delete-by-query.html">
     *     Delete By Query API on elastic.co</a>
     * @param rethrottleRequest the request
     * @param options the request options (e.g. headers), use {@link RequestOptions#DEFAULT} if nothing needs to be customized
     * @return the response
     */
    public final ListTasksResponse deleteByQueryRethrottle(RethrottleRequest rethrottleRequest, RequestOptions options) throws IOException {
        return performRequestAndParseEntity(rethrottleRequest, RequestConverters::rethrottleDeleteByQuery, options,
                ListTasksResponse::fromXContent, emptySet());
    }

    /**
     * Asynchronously execute an delete by query rethrottle request.
     * See <a href="https://www.elastic.co/guide/en/elasticsearch/reference/current/docs-delete-by-query.html">
     *     Delete By Query API on elastic.co</a>
     * @param rethrottleRequest the request
     * @param options the request options (e.g. headers), use {@link RequestOptions#DEFAULT} if nothing needs to be customized
     * @param listener the listener to be notified upon request completion
     * @return cancellable that may be used to cancel the request
     */
    public final Cancellable deleteByQueryRethrottleAsync(RethrottleRequest rethrottleRequest, RequestOptions options,
                                                          ActionListener<ListTasksResponse> listener) {
        return performRequestAsyncAndParseEntity(rethrottleRequest, RequestConverters::rethrottleDeleteByQuery, options,
                ListTasksResponse::fromXContent, listener, emptySet());
    }

    /**
     * Executes a update by query rethrottle request.
     * See <a href="https://www.elastic.co/guide/en/elasticsearch/reference/current/docs-update-by-query.html">
     *     Update By Query API on elastic.co</a>
     * @param rethrottleRequest the request
     * @param options the request options (e.g. headers), use {@link RequestOptions#DEFAULT} if nothing needs to be customized
     * @return the response
     */
    public final ListTasksResponse updateByQueryRethrottle(RethrottleRequest rethrottleRequest, RequestOptions options) throws IOException {
        return performRequestAndParseEntity(rethrottleRequest, RequestConverters::rethrottleUpdateByQuery, options,
                ListTasksResponse::fromXContent, emptySet());
    }

    /**
     * Asynchronously execute an update by query rethrottle request.
     * See <a href="https://www.elastic.co/guide/en/elasticsearch/reference/current/docs-update-by-query.html">
     *     Update By Query API on elastic.co</a>
     * @param rethrottleRequest the request
     * @param options the request options (e.g. headers), use {@link RequestOptions#DEFAULT} if nothing needs to be customized
     * @param listener the listener to be notified upon request completion
     * @return cancellable that may be used to cancel the request
     */
    public final Cancellable updateByQueryRethrottleAsync(RethrottleRequest rethrottleRequest, RequestOptions options,
                                                          ActionListener<ListTasksResponse> listener) {
        return performRequestAsyncAndParseEntity(rethrottleRequest, RequestConverters::rethrottleUpdateByQuery, options,
                ListTasksResponse::fromXContent, listener, emptySet());
    }

    /**
     * Executes a reindex rethrottling request.
     * See the <a href="https://www.elastic.co/guide/en/elasticsearch/reference/current/docs-reindex.html#docs-reindex-rethrottle">
     * Reindex rethrottling API on elastic.co</a>
     *
     * @param rethrottleRequest the request
     * @param options           the request options (e.g. headers), use {@link RequestOptions#DEFAULT} if nothing needs to be customized
     * @return the response
     */
    public final ListTasksResponse reindexRethrottle(RethrottleRequest rethrottleRequest, RequestOptions options) throws IOException {
        return performRequestAndParseEntity(rethrottleRequest, RequestConverters::rethrottleReindex, options,
                ListTasksResponse::fromXContent, emptySet());
    }

    /**
     * Executes a reindex rethrottling request.
     * See the <a href="https://www.elastic.co/guide/en/elasticsearch/reference/current/docs-reindex.html#docs-reindex-rethrottle">
     * Reindex rethrottling API on elastic.co</a>
     * @param rethrottleRequest the request
     * @param options           the request options (e.g. headers), use {@link RequestOptions#DEFAULT} if nothing needs to be customized
     * @param listener          the listener to be notified upon request completion
     * @return cancellable that may be used to cancel the request
     */
    public final Cancellable reindexRethrottleAsync(RethrottleRequest rethrottleRequest, RequestOptions options,
                                                    ActionListener<ListTasksResponse> listener) {
        return performRequestAsyncAndParseEntity(rethrottleRequest,
            RequestConverters::rethrottleReindex, options, ListTasksResponse::fromXContent, listener, emptySet());
    }

    /**
     * Pings the remote Elasticsearch cluster and returns true if the ping succeeded, false otherwise
     * @param options the request options (e.g. headers), use {@link RequestOptions#DEFAULT} if nothing needs to be customized
     * @return <code>true</code> if the ping succeeded, false otherwise
     */
    public final boolean ping(RequestOptions options) throws IOException {
        return performRequest(new MainRequest(), (request) -> RequestConverters.ping(), options, RestHighLevelClient::convertExistsResponse,
                emptySet());
    }

    /**
     * Get the cluster info otherwise provided when sending an HTTP request to '/'
     * @param options the request options (e.g. headers), use {@link RequestOptions#DEFAULT} if nothing needs to be customized
     * @return the response
     */
    public final MainResponse info(RequestOptions options) throws IOException {
        return performRequestAndParseEntity(new MainRequest(), (request) -> RequestConverters.info(), options,
                MainResponse::fromXContent, emptySet());
    }

    /**
     * Retrieves a document by id using the Get API.
     * See <a href="https://www.elastic.co/guide/en/elasticsearch/reference/current/docs-get.html">Get API on elastic.co</a>
     * @param getRequest the request
     * @param options the request options (e.g. headers), use {@link RequestOptions#DEFAULT} if nothing needs to be customized
     * @return the response
     */
    public final GetResponse get(GetRequest getRequest, RequestOptions options) throws IOException {
        return performRequestAndParseEntity(getRequest, RequestConverters::get, options, GetResponse::fromXContent, singleton(404));
    }

    /**
     * Asynchronously retrieves a document by id using the Get API.
     * See <a href="https://www.elastic.co/guide/en/elasticsearch/reference/current/docs-get.html">Get API on elastic.co</a>
     * @param getRequest the request
     * @param options the request options (e.g. headers), use {@link RequestOptions#DEFAULT} if nothing needs to be customized
     * @param listener the listener to be notified upon request completion
     * @return cancellable that may be used to cancel the request
     */
    public final Cancellable getAsync(GetRequest getRequest, RequestOptions options, ActionListener<GetResponse> listener) {
        return performRequestAsyncAndParseEntity(getRequest, RequestConverters::get, options, GetResponse::fromXContent, listener,
                singleton(404));
    }

    /**
     * Retrieves multiple documents by id using the Multi Get API.
     * See <a href="https://www.elastic.co/guide/en/elasticsearch/reference/current/docs-multi-get.html">Multi Get API on elastic.co</a>
     * @param multiGetRequest the request
     * @param options the request options (e.g. headers), use {@link RequestOptions#DEFAULT} if nothing needs to be customized
     * @return the response
     * @deprecated use {@link #mget(MultiGetRequest, RequestOptions)} instead
     */
    @Deprecated
    public final MultiGetResponse multiGet(MultiGetRequest multiGetRequest, RequestOptions options) throws IOException {
        return mget(multiGetRequest, options);
    }


    /**
     * Retrieves multiple documents by id using the Multi Get API.
     * See <a href="https://www.elastic.co/guide/en/elasticsearch/reference/current/docs-multi-get.html">Multi Get API on elastic.co</a>
     * @param multiGetRequest the request
     * @param options the request options (e.g. headers), use {@link RequestOptions#DEFAULT} if nothing needs to be customized
     * @return the response
     */
    public final MultiGetResponse mget(MultiGetRequest multiGetRequest, RequestOptions options) throws IOException {
        return performRequestAndParseEntity(multiGetRequest, RequestConverters::multiGet, options, MultiGetResponse::fromXContent,
                singleton(404));
    }

    /**
     * Asynchronously retrieves multiple documents by id using the Multi Get API.
     * See <a href="https://www.elastic.co/guide/en/elasticsearch/reference/current/docs-multi-get.html">Multi Get API on elastic.co</a>
     * @param multiGetRequest the request
     * @param options the request options (e.g. headers), use {@link RequestOptions#DEFAULT} if nothing needs to be customized
     * @param listener the listener to be notified upon request completion
     * @deprecated use {@link #mgetAsync(MultiGetRequest, RequestOptions, ActionListener)} instead
     * @return cancellable that may be used to cancel the request
     */
    @Deprecated
    public final Cancellable multiGetAsync(MultiGetRequest multiGetRequest, RequestOptions options,
                                           ActionListener<MultiGetResponse> listener) {
        return mgetAsync(multiGetRequest, options, listener);
    }

    /**
     * Asynchronously retrieves multiple documents by id using the Multi Get API.
     * See <a href="https://www.elastic.co/guide/en/elasticsearch/reference/current/docs-multi-get.html">Multi Get API on elastic.co</a>
     * @param multiGetRequest the request
     * @param options the request options (e.g. headers), use {@link RequestOptions#DEFAULT} if nothing needs to be customized
     * @param listener the listener to be notified upon request completion
     * @return cancellable that may be used to cancel the request
     */
    public final Cancellable mgetAsync(MultiGetRequest multiGetRequest, RequestOptions options,
                                       ActionListener<MultiGetResponse> listener) {
        return performRequestAsyncAndParseEntity(multiGetRequest, RequestConverters::multiGet, options,
            MultiGetResponse::fromXContent, listener, singleton(404));
    }

    /**
     * Checks for the existence of a document. Returns true if it exists, false otherwise.
     * See <a href="https://www.elastic.co/guide/en/elasticsearch/reference/current/docs-get.html">Get API on elastic.co</a>
     * @param getRequest the request
     * @param options the request options (e.g. headers), use {@link RequestOptions#DEFAULT} if nothing needs to be customized
     * @return <code>true</code> if the document exists, <code>false</code> otherwise
     */
    public final boolean exists(GetRequest getRequest, RequestOptions options) throws IOException {
        return performRequest(getRequest, RequestConverters::exists, options, RestHighLevelClient::convertExistsResponse, emptySet());
    }

    /**
     * Asynchronously checks for the existence of a document. Returns true if it exists, false otherwise.
     * See <a href="https://www.elastic.co/guide/en/elasticsearch/reference/current/docs-get.html">Get API on elastic.co</a>
     * @param getRequest the request
     * @param options the request options (e.g. headers), use {@link RequestOptions#DEFAULT} if nothing needs to be customized
     * @param listener the listener to be notified upon request completion
     * @return cancellable that may be used to cancel the request
     */
    public final Cancellable existsAsync(GetRequest getRequest, RequestOptions options, ActionListener<Boolean> listener) {
        return performRequestAsync(getRequest, RequestConverters::exists, options, RestHighLevelClient::convertExistsResponse, listener,
                emptySet());
    }

    /**
     * Checks for the existence of a document with a "_source" field. Returns true if it exists, false otherwise.
     * See <a href="https://www.elastic.co/guide/en/elasticsearch/reference/current/docs-get.html#_source">Source exists API
     * on elastic.co</a>
     * @param getRequest the request
     * @param options the request options (e.g. headers), use {@link RequestOptions#DEFAULT} if nothing needs to be customized
     * @return <code>true</code> if the document and _source field exists, <code>false</code> otherwise
     */
    public boolean existsSource(GetRequest getRequest, RequestOptions options) throws IOException {
        return performRequest(getRequest, RequestConverters::sourceExists, options, RestHighLevelClient::convertExistsResponse, emptySet());
    }

    /**
     * Asynchronously checks for the existence of a document with a "_source" field. Returns true if it exists, false otherwise.
     * See <a href="https://www.elastic.co/guide/en/elasticsearch/reference/current/docs-get.html#_source">Source exists API
     * on elastic.co</a>
     * @param getRequest the request
     * @param options the request options (e.g. headers), use {@link RequestOptions#DEFAULT} if nothing needs to be customized
     * @param listener the listener to be notified upon request completion
     * @return cancellable that may be used to cancel the request
     */
    public final Cancellable existsSourceAsync(GetRequest getRequest, RequestOptions options, ActionListener<Boolean> listener) {
        return performRequestAsync(getRequest, RequestConverters::sourceExists, options,
            RestHighLevelClient::convertExistsResponse, listener, emptySet());
    }

    /**
     * Index a document using the Index API.
     * See <a href="https://www.elastic.co/guide/en/elasticsearch/reference/current/docs-index_.html">Index API on elastic.co</a>
     * @param indexRequest the request
     * @param options the request options (e.g. headers), use {@link RequestOptions#DEFAULT} if nothing needs to be customized
     * @return the response
     */
    public final IndexResponse index(IndexRequest indexRequest, RequestOptions options) throws IOException {
        return performRequestAndParseEntity(indexRequest, RequestConverters::index, options,
            IndexResponse::fromXContent, emptySet());
    }

    /**
     * Asynchronously index a document using the Index API.
     * See <a href="https://www.elastic.co/guide/en/elasticsearch/reference/current/docs-index_.html">Index API on elastic.co</a>
     * @param indexRequest the request
     * @param options the request options (e.g. headers), use {@link RequestOptions#DEFAULT} if nothing needs to be customized
     * @param listener the listener to be notified upon request completion
     * @return cancellable that may be used to cancel the request
     */
    public final Cancellable indexAsync(IndexRequest indexRequest, RequestOptions options, ActionListener<IndexResponse> listener) {
        return performRequestAsyncAndParseEntity(indexRequest, RequestConverters::index, options, IndexResponse::fromXContent, listener,
                emptySet());
    }

    /**
     * Executes a count request using the Count API.
     * See <a href="https://www.elastic.co/guide/en/elasticsearch/reference/current/search-count.html">Count API on elastic.co</a>
     * @param countRequest the request
     * @param options the request options (e.g. headers), use {@link RequestOptions#DEFAULT} if nothing needs to be customized
     * @return the response
     */
    public final CountResponse count(CountRequest countRequest, RequestOptions options) throws IOException {
        return performRequestAndParseEntity(countRequest, RequestConverters::count, options, CountResponse::fromXContent,
        emptySet());
    }

    /**
     * Asynchronously executes a count request using the Count API.
     * See <a href="https://www.elastic.co/guide/en/elasticsearch/reference/current/search-count.html">Count API on elastic.co</a>
     * @param countRequest the request
     * @param options the request options (e.g. headers), use {@link RequestOptions#DEFAULT} if nothing needs to be customized
     * @param listener the listener to be notified upon request completion
     * @return cancellable that may be used to cancel the request
     */
    public final Cancellable countAsync(CountRequest countRequest, RequestOptions options, ActionListener<CountResponse> listener) {
        return performRequestAsyncAndParseEntity(countRequest, RequestConverters::count,  options,CountResponse::fromXContent,
            listener, emptySet());
    }

    /**
     * Updates a document using the Update API.
     * See <a href="https://www.elastic.co/guide/en/elasticsearch/reference/current/docs-update.html">Update API on elastic.co</a>
     * @param updateRequest the request
     * @param options the request options (e.g. headers), use {@link RequestOptions#DEFAULT} if nothing needs to be customized
     * @return the response
     */
    public final UpdateResponse update(UpdateRequest updateRequest, RequestOptions options) throws IOException {
        return performRequestAndParseEntity(updateRequest, RequestConverters::update, options, UpdateResponse::fromXContent, emptySet());
    }

    /**
     * Asynchronously updates a document using the Update API.
     * See <a href="https://www.elastic.co/guide/en/elasticsearch/reference/current/docs-update.html">Update API on elastic.co</a>
     * @param updateRequest the request
     * @param options the request options (e.g. headers), use {@link RequestOptions#DEFAULT} if nothing needs to be customized
     * @param listener the listener to be notified upon request completion
     * @return cancellable that may be used to cancel the request
     */
    public final Cancellable updateAsync(UpdateRequest updateRequest, RequestOptions options, ActionListener<UpdateResponse> listener) {
        return performRequestAsyncAndParseEntity(updateRequest, RequestConverters::update, options, UpdateResponse::fromXContent, listener,
                emptySet());
    }

    /**
     * Deletes a document by id using the Delete API.
     * See <a href="https://www.elastic.co/guide/en/elasticsearch/reference/current/docs-delete.html">Delete API on elastic.co</a>
     * @param deleteRequest the request
     * @param options the request options (e.g. headers), use {@link RequestOptions#DEFAULT} if nothing needs to be customized
     * @return the response
     */
    public final DeleteResponse delete(DeleteRequest deleteRequest, RequestOptions options) throws IOException {
        return performRequestAndParseEntity(deleteRequest, RequestConverters::delete, options, DeleteResponse::fromXContent,
                singleton(404));
    }

    /**
     * Asynchronously deletes a document by id using the Delete API.
     * See <a href="https://www.elastic.co/guide/en/elasticsearch/reference/current/docs-delete.html">Delete API on elastic.co</a>
     * @param deleteRequest the request
     * @param options the request options (e.g. headers), use {@link RequestOptions#DEFAULT} if nothing needs to be customized
     * @param listener the listener to be notified upon request completion
     * @return cancellable that may be used to cancel the request
     */
    public final Cancellable deleteAsync(DeleteRequest deleteRequest, RequestOptions options, ActionListener<DeleteResponse> listener) {
        return performRequestAsyncAndParseEntity(deleteRequest, RequestConverters::delete, options, DeleteResponse::fromXContent, listener,
            Collections.singleton(404));
    }

    /**
     * Executes a search request using the Search API.
     * See <a href="https://www.elastic.co/guide/en/elasticsearch/reference/current/search-search.html">Search API on elastic.co</a>
     * @param searchRequest the request
     * @param options the request options (e.g. headers), use {@link RequestOptions#DEFAULT} if nothing needs to be customized
     * @return the response
     */
    public final SearchResponse search(SearchRequest searchRequest, RequestOptions options) throws IOException {
        return performRequestAndParseEntity(
                searchRequest,
                r -> RequestConverters.search(r, "_search"),
                options,
                SearchResponse::fromXContent,
                emptySet());
    }

    /**
     * Asynchronously executes a search using the Search API.
     * See <a href="https://www.elastic.co/guide/en/elasticsearch/reference/current/search-search.html">Search API on elastic.co</a>
     * @param searchRequest the request
     * @param options the request options (e.g. headers), use {@link RequestOptions#DEFAULT} if nothing needs to be customized
     * @param listener the listener to be notified upon request completion
     * @return cancellable that may be used to cancel the request
     */
    public final Cancellable searchAsync(SearchRequest searchRequest, RequestOptions options, ActionListener<SearchResponse> listener) {
        return performRequestAsyncAndParseEntity(
                searchRequest,
                r -> RequestConverters.search(r, "_search"),
                options,
                SearchResponse::fromXContent,
                listener,
                emptySet());
    }

    /**
     * Executes a multi search using the msearch API.
     * See <a href="https://www.elastic.co/guide/en/elasticsearch/reference/current/search-multi-search.html">Multi search API on
     * elastic.co</a>
     * @param multiSearchRequest the request
     * @param options the request options (e.g. headers), use {@link RequestOptions#DEFAULT} if nothing needs to be customized
     * @return the response
     * @deprecated use {@link #msearch(MultiSearchRequest, RequestOptions)} instead
     */
    @Deprecated
    public final MultiSearchResponse multiSearch(MultiSearchRequest multiSearchRequest, RequestOptions options) throws IOException {
        return msearch(multiSearchRequest, options);
    }

    /**
     * Executes a multi search using the msearch API.
     * See <a href="https://www.elastic.co/guide/en/elasticsearch/reference/current/search-multi-search.html">Multi search API on
     * elastic.co</a>
     * @param multiSearchRequest the request
     * @param options the request options (e.g. headers), use {@link RequestOptions#DEFAULT} if nothing needs to be customized
     * @return the response
     */
    public final MultiSearchResponse msearch(MultiSearchRequest multiSearchRequest, RequestOptions options) throws IOException {
        return performRequestAndParseEntity(multiSearchRequest, RequestConverters::multiSearch, options, MultiSearchResponse::fromXContext,
                emptySet());
    }

    /**
     * Asynchronously executes a multi search using the msearch API.
     * See <a href="https://www.elastic.co/guide/en/elasticsearch/reference/current/search-multi-search.html">Multi search API on
     * elastic.co</a>
     * @param searchRequest the request
     * @param options the request options (e.g. headers), use {@link RequestOptions#DEFAULT} if nothing needs to be customized
     * @param listener the listener to be notified upon request completion
     * @deprecated use {@link #msearchAsync(MultiSearchRequest, RequestOptions, ActionListener)} instead
     * @return cancellable that may be used to cancel the request
     */
    @Deprecated
    public final Cancellable multiSearchAsync(MultiSearchRequest searchRequest, RequestOptions options,
                                              ActionListener<MultiSearchResponse> listener) {
        return msearchAsync(searchRequest, options, listener);
    }

    /**
     * Asynchronously executes a multi search using the msearch API.
     * See <a href="https://www.elastic.co/guide/en/elasticsearch/reference/current/search-multi-search.html">Multi search API on
     * elastic.co</a>
     * @param searchRequest the request
     * @param options the request options (e.g. headers), use {@link RequestOptions#DEFAULT} if nothing needs to be customized
     * @param listener the listener to be notified upon request completion
     * @return cancellable that may be used to cancel the request
     */
    public final Cancellable msearchAsync(MultiSearchRequest searchRequest, RequestOptions options,
                                          ActionListener<MultiSearchResponse> listener) {
        return performRequestAsyncAndParseEntity(searchRequest, RequestConverters::multiSearch, options, MultiSearchResponse::fromXContext,
                listener, emptySet());
    }

    /**
     * Executes a search using the Search Scroll API.
     * See <a
     * href="https://www.elastic.co/guide/en/elasticsearch/reference/master/search-request-body.html#request-body-search-scroll">Search
     * Scroll API on elastic.co</a>
     * @param searchScrollRequest the request
     * @param options the request options (e.g. headers), use {@link RequestOptions#DEFAULT} if nothing needs to be customized
     * @return the response
     * @deprecated use {@link #scroll(SearchScrollRequest, RequestOptions)} instead
     */
    @Deprecated
    public final SearchResponse searchScroll(SearchScrollRequest searchScrollRequest, RequestOptions options) throws IOException {
        return scroll(searchScrollRequest, options);
    }

    /**
     * Executes a search using the Search Scroll API.
     * See <a
     * href="https://www.elastic.co/guide/en/elasticsearch/reference/master/search-request-body.html#request-body-search-scroll">Search
     * Scroll API on elastic.co</a>
     * @param searchScrollRequest the request
     * @param options the request options (e.g. headers), use {@link RequestOptions#DEFAULT} if nothing needs to be customized
     * @return the response
     */
    public final SearchResponse scroll(SearchScrollRequest searchScrollRequest, RequestOptions options) throws IOException {
        return performRequestAndParseEntity(searchScrollRequest, RequestConverters::searchScroll, options, SearchResponse::fromXContent,
                emptySet());
    }

    /**
     * Asynchronously executes a search using the Search Scroll API.
     * See <a
     * href="https://www.elastic.co/guide/en/elasticsearch/reference/master/search-request-body.html#request-body-search-scroll">Search
     * Scroll API on elastic.co</a>
     * @param searchScrollRequest the request
     * @param options the request options (e.g. headers), use {@link RequestOptions#DEFAULT} if nothing needs to be customized
     * @param listener the listener to be notified upon request completion
     * @deprecated use {@link #scrollAsync(SearchScrollRequest, RequestOptions, ActionListener)} instead
     * @return cancellable that may be used to cancel the request
     */
    @Deprecated
    public final Cancellable searchScrollAsync(SearchScrollRequest searchScrollRequest, RequestOptions options,
                                               ActionListener<SearchResponse> listener) {
        return scrollAsync(searchScrollRequest, options, listener);
    }

    /**
     * Asynchronously executes a search using the Search Scroll API.
     * See <a
     * href="https://www.elastic.co/guide/en/elasticsearch/reference/master/search-request-body.html#request-body-search-scroll">Search
     * Scroll API on elastic.co</a>
     * @param searchScrollRequest the request
     * @param options the request options (e.g. headers), use {@link RequestOptions#DEFAULT} if nothing needs to be customized
     * @param listener the listener to be notified upon request completion
     * @return cancellable that may be used to cancel the request
     */
    public final Cancellable scrollAsync(SearchScrollRequest searchScrollRequest, RequestOptions options,
                                         ActionListener<SearchResponse> listener) {
        return performRequestAsyncAndParseEntity(searchScrollRequest, RequestConverters::searchScroll,
            options, SearchResponse::fromXContent, listener, emptySet());
    }

    /**
     * Clears one or more scroll ids using the Clear Scroll API.
     * See <a
     * href="https://www.elastic.co/guide/en/elasticsearch/reference/master/search-request-body.html#_clear_scroll_api">
     * Clear Scroll API on elastic.co</a>
     * @param clearScrollRequest the request
     * @param options the request options (e.g. headers), use {@link RequestOptions#DEFAULT} if nothing needs to be customized
     * @return the response
     */
    public final ClearScrollResponse clearScroll(ClearScrollRequest clearScrollRequest, RequestOptions options) throws IOException {
        return performRequestAndParseEntity(clearScrollRequest, RequestConverters::clearScroll, options, ClearScrollResponse::fromXContent,
                emptySet());
    }

    /**
     * Asynchronously clears one or more scroll ids using the Clear Scroll API.
     * See <a
     * href="https://www.elastic.co/guide/en/elasticsearch/reference/master/search-request-body.html#_clear_scroll_api">
     * Clear Scroll API on elastic.co</a>
     * @param clearScrollRequest the request
     * @param options the request options (e.g. headers), use {@link RequestOptions#DEFAULT} if nothing needs to be customized
     * @param listener the listener to be notified upon request completion
     * @return cancellable that may be used to cancel the request
     */
    public final Cancellable clearScrollAsync(ClearScrollRequest clearScrollRequest, RequestOptions options,
                                              ActionListener<ClearScrollResponse> listener) {
        return performRequestAsyncAndParseEntity(clearScrollRequest, RequestConverters::clearScroll,
            options, ClearScrollResponse::fromXContent, listener, emptySet());
    }

    /**
     * Executes a request using the Search Template API.
     * See <a href="https://www.elastic.co/guide/en/elasticsearch/reference/current/search-template.html">Search Template API
     * on elastic.co</a>.
     * @param searchTemplateRequest the request
     * @param options the request options (e.g. headers), use {@link RequestOptions#DEFAULT} if nothing needs to be customized
     * @return the response
     */
    public final SearchTemplateResponse searchTemplate(SearchTemplateRequest searchTemplateRequest,
                                                       RequestOptions options) throws IOException {
        return performRequestAndParseEntity(searchTemplateRequest, RequestConverters::searchTemplate, options,
            SearchTemplateResponse::fromXContent, emptySet());
    }

    /**
     * Asynchronously executes a request using the Search Template API.
     *
     * See <a href="https://www.elastic.co/guide/en/elasticsearch/reference/current/search-template.html">Search Template API
     * on elastic.co</a>.
     * @return cancellable that may be used to cancel the request
     */
    public final Cancellable searchTemplateAsync(SearchTemplateRequest searchTemplateRequest, RequestOptions options,
                                                 ActionListener<SearchTemplateResponse> listener) {
        return performRequestAsyncAndParseEntity(searchTemplateRequest, RequestConverters::searchTemplate, options,
            SearchTemplateResponse::fromXContent, listener, emptySet());
    }

    /**
     * Executes a request using the Explain API.
     * See <a href="https://www.elastic.co/guide/en/elasticsearch/reference/current/search-explain.html">Explain API on elastic.co</a>
     * @param explainRequest the request
     * @param options the request options (e.g. headers), use {@link RequestOptions#DEFAULT} if nothing needs to be customized
     * @return the response
     */
    public final ExplainResponse explain(ExplainRequest explainRequest, RequestOptions options) throws IOException {
        return performRequest(explainRequest, RequestConverters::explain, options,
            response -> {
                CheckedFunction<XContentParser, ExplainResponse, IOException> entityParser =
                    parser -> ExplainResponse.fromXContent(parser, convertExistsResponse(response));
                return parseEntity(response.getEntity(), entityParser);
            },
            singleton(404));
    }

    /**
     * Asynchronously executes a request using the Explain API.
     *
     * See <a href="https://www.elastic.co/guide/en/elasticsearch/reference/current/search-explain.html">Explain API on elastic.co</a>
     * @param explainRequest the request
     * @param options the request options (e.g. headers), use {@link RequestOptions#DEFAULT} if nothing needs to be customized
     * @param listener the listener to be notified upon request completion
     * @return cancellable that may be used to cancel the request
     */
    public final Cancellable explainAsync(ExplainRequest explainRequest, RequestOptions options, ActionListener<ExplainResponse> listener) {
        return performRequestAsync(explainRequest, RequestConverters::explain, options,
            response -> {
                CheckedFunction<XContentParser, ExplainResponse, IOException> entityParser =
                    parser -> ExplainResponse.fromXContent(parser, convertExistsResponse(response));
                return parseEntity(response.getEntity(), entityParser);
            },
            listener, singleton(404));
    }


    /**
     * Calls the Term Vectors API
     *
     * See <a href="https://www.elastic.co/guide/en/elasticsearch/reference/current/docs-termvectors.html">Term Vectors API on
     * elastic.co</a>
     *
     * @param request   the request
     * @param options   the request options (e.g. headers), use {@link RequestOptions#DEFAULT} if nothing needs to be customized
     */
    public final TermVectorsResponse termvectors(TermVectorsRequest request, RequestOptions options) throws IOException {
        return performRequestAndParseEntity(request, RequestConverters::termVectors, options, TermVectorsResponse::fromXContent,
            emptySet());
    }

    /**
     * Asynchronously calls the Term Vectors API
     *
     * See <a href="https://www.elastic.co/guide/en/elasticsearch/reference/current/docs-termvectors.html">Term Vectors API on
     * elastic.co</a>
     * @param request the request
     * @param options the request options (e.g. headers), use {@link RequestOptions#DEFAULT} if nothing needs to be customized
     * @param listener the listener to be notified upon request completion
     * @return cancellable that may be used to cancel the request
     */
    public final Cancellable termvectorsAsync(TermVectorsRequest request, RequestOptions options,
                                              ActionListener<TermVectorsResponse> listener) {
        return performRequestAsyncAndParseEntity(request, RequestConverters::termVectors, options,
            TermVectorsResponse::fromXContent, listener,
            emptySet());
    }


    /**
     * Calls the Multi Term Vectors API
     *
     * See <a href="https://www.elastic.co/guide/en/elasticsearch/reference/current/docs-multi-termvectors.html">Multi Term Vectors API
     * on elastic.co</a>
     *
     * @param request   the request
     * @param options   the request options (e.g. headers), use {@link RequestOptions#DEFAULT} if nothing needs to be customized
     */
    public final MultiTermVectorsResponse mtermvectors(MultiTermVectorsRequest request, RequestOptions options) throws IOException {
        return performRequestAndParseEntity(
            request, RequestConverters::mtermVectors, options, MultiTermVectorsResponse::fromXContent, emptySet());
    }


    /**
     * Asynchronously calls the Multi Term Vectors API
     *
     * See <a href="https://www.elastic.co/guide/en/elasticsearch/reference/current/docs-multi-termvectors.html">Multi Term Vectors API
     * on elastic.co</a>
     * @param request the request
     * @param options the request options (e.g. headers), use {@link RequestOptions#DEFAULT} if nothing needs to be customized
     * @param listener the listener to be notified upon request completion
     * @return cancellable that may be used to cancel the request
     */
    public final Cancellable mtermvectorsAsync(MultiTermVectorsRequest request, RequestOptions options,
                                               ActionListener<MultiTermVectorsResponse> listener) {
        return performRequestAsyncAndParseEntity(
            request, RequestConverters::mtermVectors, options, MultiTermVectorsResponse::fromXContent, listener, emptySet());
    }


    /**
     * Executes a request using the Ranking Evaluation API.
     * See <a href="https://www.elastic.co/guide/en/elasticsearch/reference/current/search-rank-eval.html">Ranking Evaluation API
     * on elastic.co</a>
     * @param rankEvalRequest the request
     * @param options the request options (e.g. headers), use {@link RequestOptions#DEFAULT} if nothing needs to be customized
     * @return the response
     */
    public final RankEvalResponse rankEval(RankEvalRequest rankEvalRequest, RequestOptions options) throws IOException {
        return performRequestAndParseEntity(rankEvalRequest, RequestConverters::rankEval, options, RankEvalResponse::fromXContent,
                emptySet());
    }


    /**
     * Executes a request using the Multi Search Template API.
     *
     * See <a href="https://www.elastic.co/guide/en/elasticsearch/reference/current/multi-search-template.html">Multi Search Template API
     * on elastic.co</a>.
     */
    public final MultiSearchTemplateResponse msearchTemplate(MultiSearchTemplateRequest multiSearchTemplateRequest,
                                                             RequestOptions options) throws IOException {
        return performRequestAndParseEntity(multiSearchTemplateRequest, RequestConverters::multiSearchTemplate,
                options, MultiSearchTemplateResponse::fromXContext, emptySet());
    }

    /**
     * Asynchronously executes a request using the Multi Search Template API
     *
     * See <a href="https://www.elastic.co/guide/en/elasticsearch/reference/current/multi-search-template.html">Multi Search Template API
     * on elastic.co</a>.
     * @return cancellable that may be used to cancel the request
     */
    public final Cancellable msearchTemplateAsync(MultiSearchTemplateRequest multiSearchTemplateRequest,
                                                  RequestOptions options,
                                                  ActionListener<MultiSearchTemplateResponse> listener) {
        return performRequestAsyncAndParseEntity(multiSearchTemplateRequest, RequestConverters::multiSearchTemplate,
            options, MultiSearchTemplateResponse::fromXContext, listener, emptySet());
    }

    /**
     * Asynchronously executes a request using the Ranking Evaluation API.
     * See <a href="https://www.elastic.co/guide/en/elasticsearch/reference/current/search-rank-eval.html">Ranking Evaluation API
     * on elastic.co</a>
     * @param rankEvalRequest the request
     * @param options the request options (e.g. headers), use {@link RequestOptions#DEFAULT} if nothing needs to be customized
     * @param listener the listener to be notified upon request completion
     * @return cancellable that may be used to cancel the request
     */
    public final Cancellable rankEvalAsync(RankEvalRequest rankEvalRequest, RequestOptions options,
                                           ActionListener<RankEvalResponse> listener) {
        return performRequestAsyncAndParseEntity(rankEvalRequest, RequestConverters::rankEval, options,
            RankEvalResponse::fromXContent, listener,
                emptySet());
    }

    /**
     * Executes a request using the Field Capabilities API.
     * See <a href="https://www.elastic.co/guide/en/elasticsearch/reference/current/search-field-caps.html">Field Capabilities API
     * on elastic.co</a>.
     * @param fieldCapabilitiesRequest the request
     * @param options the request options (e.g. headers), use {@link RequestOptions#DEFAULT} if nothing needs to be customized
     * @return the response
     */
    public final FieldCapabilitiesResponse fieldCaps(FieldCapabilitiesRequest fieldCapabilitiesRequest,
                                                     RequestOptions options) throws IOException {
        return performRequestAndParseEntity(fieldCapabilitiesRequest, RequestConverters::fieldCaps, options,
            FieldCapabilitiesResponse::fromXContent, emptySet());
    }

    /**
     * Get stored script by id.
     * See <a href="https://www.elastic.co/guide/en/elasticsearch/reference/current/modules-scripting-using.html">
     *     How to use scripts on elastic.co</a>
     * @param request the request
     * @param options the request options (e.g. headers), use {@link RequestOptions#DEFAULT} if nothing needs to be customized
     * @return the response
     */
    public GetStoredScriptResponse getScript(GetStoredScriptRequest request, RequestOptions options) throws IOException {
        return performRequestAndParseEntity(request, RequestConverters::getScript, options,
            GetStoredScriptResponse::fromXContent, emptySet());
    }

    /**
     * Asynchronously get stored script by id.
     * See <a href="https://www.elastic.co/guide/en/elasticsearch/reference/current/modules-scripting-using.html">
     *     How to use scripts on elastic.co</a>
     * @param request the request
     * @param options the request options (e.g. headers), use {@link RequestOptions#DEFAULT} if nothing needs to be customized
     * @param listener the listener to be notified upon request completion
     * @return cancellable that may be used to cancel the request
     */
    public Cancellable getScriptAsync(GetStoredScriptRequest request, RequestOptions options,
                                      ActionListener<GetStoredScriptResponse> listener) {
        return performRequestAsyncAndParseEntity(request, RequestConverters::getScript, options,
            GetStoredScriptResponse::fromXContent, listener, emptySet());
    }

    /**
     * Delete stored script by id.
     * See <a href="https://www.elastic.co/guide/en/elasticsearch/reference/current/modules-scripting-using.html">
     *     How to use scripts on elastic.co</a>
     * @param request the request
     * @param options the request options (e.g. headers), use {@link RequestOptions#DEFAULT} if nothing needs to be customized
     * @return the response
     */
    public AcknowledgedResponse deleteScript(DeleteStoredScriptRequest request, RequestOptions options) throws IOException {
        return performRequestAndParseEntity(request, RequestConverters::deleteScript, options,
            AcknowledgedResponse::fromXContent, emptySet());
    }

    /**
     * Asynchronously delete stored script by id.
     * See <a href="https://www.elastic.co/guide/en/elasticsearch/reference/current/modules-scripting-using.html">
     *     How to use scripts on elastic.co</a>
     * @param request the request
     * @param options the request options (e.g. headers), use {@link RequestOptions#DEFAULT} if nothing needs to be customized
     * @param listener the listener to be notified upon request completion
     * @return cancellable that may be used to cancel the request
     */
    public Cancellable deleteScriptAsync(DeleteStoredScriptRequest request, RequestOptions options,
                                         ActionListener<AcknowledgedResponse> listener) {
        return performRequestAsyncAndParseEntity(request, RequestConverters::deleteScript, options,
            AcknowledgedResponse::fromXContent, listener, emptySet());
    }

    /**
     * Puts an stored script using the Scripting API.
     * See <a href="https://www.elastic.co/guide/en/elasticsearch/reference/current/modules-scripting-using.html"> Scripting API
     * on elastic.co</a>
     * @param putStoredScriptRequest the request
     * @param options the request options (e.g. headers), use {@link RequestOptions#DEFAULT} if nothing needs to be customized
     * @return the response
     */
    public AcknowledgedResponse putScript(PutStoredScriptRequest putStoredScriptRequest,
                                             RequestOptions options) throws IOException {
        return performRequestAndParseEntity(putStoredScriptRequest, RequestConverters::putScript, options,
            AcknowledgedResponse::fromXContent, emptySet());
    }

    /**
     * Asynchronously puts an stored script using the Scripting API.
     * See <a href="https://www.elastic.co/guide/en/elasticsearch/reference/current/modules-scripting-using.html"> Scripting API
     * on elastic.co</a>
     * @param putStoredScriptRequest the request
     * @param options the request options (e.g. headers), use {@link RequestOptions#DEFAULT} if nothing needs to be customized
     * @param listener the listener to be notified upon request completion
     * @return cancellable that may be used to cancel the request
     */
    public Cancellable putScriptAsync(PutStoredScriptRequest putStoredScriptRequest, RequestOptions options,
                                      ActionListener<AcknowledgedResponse> listener) {
        return performRequestAsyncAndParseEntity(putStoredScriptRequest, RequestConverters::putScript, options,
            AcknowledgedResponse::fromXContent, listener, emptySet());
    }

    /**
     * Asynchronously executes a request using the Field Capabilities API.
     * See <a href="https://www.elastic.co/guide/en/elasticsearch/reference/current/search-field-caps.html">Field Capabilities API
     * on elastic.co</a>.
     * @param fieldCapabilitiesRequest the request
     * @param options the request options (e.g. headers), use {@link RequestOptions#DEFAULT} if nothing needs to be customized
     * @param listener the listener to be notified upon request completion
     * @return cancellable that may be used to cancel the request
     */
    public final Cancellable fieldCapsAsync(FieldCapabilitiesRequest fieldCapabilitiesRequest, RequestOptions options,
                                            ActionListener<FieldCapabilitiesResponse> listener) {
        return performRequestAsyncAndParseEntity(fieldCapabilitiesRequest, RequestConverters::fieldCaps, options,
            FieldCapabilitiesResponse::fromXContent, listener, emptySet());
    }

    /**
     * @deprecated If creating a new HLRC ReST API call, consider creating new actions instead of reusing server actions. The Validation
     * layer has been added to the ReST client, and requests should extend {@link Validatable} instead of {@link ActionRequest}.
     */
    @Deprecated
    protected final <Req extends ActionRequest, Resp> Resp performRequestAndParseEntity(Req request,
                                                                            CheckedFunction<Req, Request, IOException> requestConverter,
                                                                            RequestOptions options,
                                                                            CheckedFunction<XContentParser, Resp, IOException> entityParser,
                                                                            Set<Integer> ignores) throws IOException {
        return performRequest(request, requestConverter, options,
                response -> parseEntity(response.getEntity(), entityParser), ignores);
    }

    /**
     * Defines a helper method for performing a request and then parsing the returned entity using the provided entityParser.
     */
    protected final <Req extends Validatable, Resp> Resp performRequestAndParseEntity(Req request,
                                                                  CheckedFunction<Req, Request, IOException> requestConverter,
                                                                  RequestOptions options,
                                                                  CheckedFunction<XContentParser, Resp, IOException> entityParser,
                                                                  Set<Integer> ignores) throws IOException {
        return performRequest(request, requestConverter, options,
                response -> parseEntity(response.getEntity(), entityParser), ignores);
    }

    /**
     * @deprecated If creating a new HLRC ReST API call, consider creating new actions instead of reusing server actions. The Validation
     * layer has been added to the ReST client, and requests should extend {@link Validatable} instead of {@link ActionRequest}.
     */
    @Deprecated
    protected final <Req extends ActionRequest, Resp> Resp performRequest(Req request,
                                                                           CheckedFunction<Req, Request, IOException> requestConverter,
                                                                           RequestOptions options,
                                                                           CheckedFunction<Response, Resp, IOException> responseConverter,
                                                                           Set<Integer> ignores) throws IOException {
        ActionRequestValidationException validationException = request.validate();
        if (validationException != null && validationException.validationErrors().isEmpty() == false) {
            throw validationException;
        }
        return internalPerformRequest(request, requestConverter, options, responseConverter, ignores);
    }

    /**
     * Defines a helper method for performing a request.
     */
    protected final <Req extends Validatable, Resp> Resp performRequest(Req request,
                                                             CheckedFunction<Req, Request, IOException> requestConverter,
                                                             RequestOptions options,
                                                             CheckedFunction<Response, Resp, IOException> responseConverter,
                                                             Set<Integer> ignores) throws IOException {
        Optional<ValidationException> validationException = request.validate();
        if (validationException != null && validationException.isPresent()) {
            throw validationException.get();
        }
        return internalPerformRequest(request, requestConverter, options, responseConverter, ignores);
    }

    /**
     * Provides common functionality for performing a request.
     */
    private <Req, Resp> Resp internalPerformRequest(Req request,
                                            CheckedFunction<Req, Request, IOException> requestConverter,
                                            RequestOptions options,
                                            CheckedFunction<Response, Resp, IOException> responseConverter,
                                            Set<Integer> ignores) throws IOException {
        Request req = requestConverter.apply(request);
        req.setOptions(options);
        Response response;
        try {
            response = client.performRequest(req);
        } catch (ResponseException e) {
            if (ignores.contains(e.getResponse().getStatusLine().getStatusCode())) {
                try {
                    return responseConverter.apply(e.getResponse());
                } catch (Exception innerException) {
                    // the exception is ignored as we now try to parse the response as an error.
                    // this covers cases like get where 404 can either be a valid document not found response,
                    // or an error for which parsing is completely different. We try to consider the 404 response as a valid one
                    // first. If parsing of the response breaks, we fall back to parsing it as an error.
                    throw parseResponseException(e);
                }
            }
            throw parseResponseException(e);
        }

        try {
            return responseConverter.apply(response);
        } catch(Exception e) {
            throw new IOException("Unable to parse response body for " + response, e);
        }
    }

    /**
     * Defines a helper method for requests that can 404 and in which case will return an empty Optional
     * otherwise tries to parse the response body
     */
    protected final <Req extends Validatable, Resp> Optional<Resp> performRequestAndParseOptionalEntity(Req request,
                                                                  CheckedFunction<Req, Request, IOException> requestConverter,
                                                                  RequestOptions options,
                                                                  CheckedFunction<XContentParser, Resp, IOException> entityParser
                                                                  ) throws IOException {
        Optional<ValidationException> validationException = request.validate();
        if (validationException != null && validationException.isPresent()) {
            throw validationException.get();
        }
        Request req = requestConverter.apply(request);
        req.setOptions(options);
        Response response;
        try {
            response = client.performRequest(req);
        } catch (ResponseException e) {
            if (RestStatus.NOT_FOUND.getStatus() == e.getResponse().getStatusLine().getStatusCode()) {
                return Optional.empty();
            }
            throw parseResponseException(e);
        }

        try {
            return Optional.of(parseEntity(response.getEntity(), entityParser));
        } catch (Exception e) {
            throw new IOException("Unable to parse response body for " + response, e);
        }
    }

    /**
     * @deprecated If creating a new HLRC ReST API call, consider creating new actions instead of reusing server actions. The Validation
     * layer has been added to the ReST client, and requests should extend {@link Validatable} instead of {@link ActionRequest}.
     * @return Cancellable instance that may be used to cancel the request
     */
    @Deprecated
    protected final <Req extends ActionRequest, Resp> Cancellable performRequestAsyncAndParseEntity(Req request,
                CheckedFunction<Req, Request, IOException> requestConverter,
                RequestOptions options,
                CheckedFunction<XContentParser, Resp, IOException> entityParser,
                ActionListener<Resp> listener, Set<Integer> ignores) {
        return performRequestAsync(request, requestConverter, options,
                response -> parseEntity(response.getEntity(), entityParser), listener, ignores);
    }

    /**
     * Defines a helper method for asynchronously performing a request.
     * @return Cancellable instance that may be used to cancel the request
     */
    protected final <Req extends Validatable, Resp> Cancellable performRequestAsyncAndParseEntity(Req request,
                CheckedFunction<Req, Request, IOException> requestConverter,
                RequestOptions options,
                CheckedFunction<XContentParser, Resp, IOException> entityParser,
                ActionListener<Resp> listener, Set<Integer> ignores) {
        return performRequestAsync(request, requestConverter, options,
                response -> parseEntity(response.getEntity(), entityParser), listener, ignores);
    }


    /**
     * @deprecated If creating a new HLRC ReST API call, consider creating new actions instead of reusing server actions. The Validation
     * layer has been added to the ReST client, and requests should extend {@link Validatable} instead of {@link ActionRequest}.
     * @return Cancellable instance that may be used to cancel the request
     */
    @Deprecated
    protected final <Req extends ActionRequest, Resp> Cancellable performRequestAsync(Req request,
                CheckedFunction<Req, Request, IOException> requestConverter,
                RequestOptions options,
                CheckedFunction<Response, Resp, IOException> responseConverter,
                ActionListener<Resp> listener, Set<Integer> ignores) {
        ActionRequestValidationException validationException = request.validate();
        if (validationException != null && validationException.validationErrors().isEmpty() == false) {
            listener.onFailure(validationException);
            return Cancellable.NO_OP;
        }
        return internalPerformRequestAsync(request, requestConverter, options, responseConverter, listener, ignores);
    }

    /**
     * Defines a helper method for asynchronously performing a request.
     * @return Cancellable instance that may be used to cancel the request
     */
    protected final <Req extends Validatable, Resp> Cancellable performRequestAsync(Req request,
                CheckedFunction<Req, Request, IOException> requestConverter,
                RequestOptions options,
                CheckedFunction<Response, Resp, IOException> responseConverter,
                ActionListener<Resp> listener, Set<Integer> ignores) {
        Optional<ValidationException> validationException = request.validate();
        if (validationException != null && validationException.isPresent()) {
            listener.onFailure(validationException.get());
            return Cancellable.NO_OP;
        }
        return internalPerformRequestAsync(request, requestConverter, options, responseConverter, listener, ignores);
    }

    /**
     * Provides common functionality for asynchronously performing a request.
     * @return Cancellable instance that may be used to cancel the request
     */
    private <Req, Resp> Cancellable internalPerformRequestAsync(Req request,
                 CheckedFunction<Req, Request, IOException> requestConverter,
                 RequestOptions options,
                 CheckedFunction<Response, Resp, IOException> responseConverter,
                 ActionListener<Resp> listener, Set<Integer> ignores) {
        Request req;
        try {
            req = requestConverter.apply(request);
        } catch (Exception e) {
            listener.onFailure(e);
            return Cancellable.NO_OP;
        }
        req.setOptions(options);

        ResponseListener responseListener = wrapResponseListener(responseConverter, listener, ignores);
        return client.performRequestAsync(req, responseListener);
    }


    final <Resp> ResponseListener wrapResponseListener(CheckedFunction<Response, Resp, IOException> responseConverter,
                                                        ActionListener<Resp> actionListener, Set<Integer> ignores) {
        return new ResponseListener() {
            @Override
            public void onSuccess(Response response) {
                try {
                    actionListener.onResponse(responseConverter.apply(response));
                } catch(Exception e) {
                    IOException ioe = new IOException("Unable to parse response body for " + response, e);
                    onFailure(ioe);
                }
            }

            @Override
            public void onFailure(Exception exception) {
                if (exception instanceof ResponseException) {
                    ResponseException responseException = (ResponseException) exception;
                    Response response = responseException.getResponse();
                    if (ignores.contains(response.getStatusLine().getStatusCode())) {
                        try {
                            actionListener.onResponse(responseConverter.apply(response));
                        } catch (Exception innerException) {
                            // the exception is ignored as we now try to parse the response as an error.
                            // this covers cases like get where 404 can either be a valid document not found response,
                            // or an error for which parsing is completely different. We try to consider the 404 response as a valid one
                            // first. If parsing of the response breaks, we fall back to parsing it as an error.
                            actionListener.onFailure(parseResponseException(responseException));
                        }
                    } else {
                        actionListener.onFailure(parseResponseException(responseException));
                    }
                } else {
                    actionListener.onFailure(exception);
                }
            }
        };
    }

    /**
     * Asynchronous request which returns empty {@link Optional}s in the case of 404s or parses entity into an Optional
     * @return Cancellable instance that may be used to cancel the request
     */
    protected final <Req extends Validatable, Resp> Cancellable performRequestAsyncAndParseOptionalEntity(Req request,
              CheckedFunction<Req, Request, IOException> requestConverter,
              RequestOptions options,
              CheckedFunction<XContentParser, Resp, IOException> entityParser,
              ActionListener<Optional<Resp>> listener) {
        Optional<ValidationException> validationException = request.validate();
        if (validationException != null && validationException.isPresent()) {
            listener.onFailure(validationException.get());
            return Cancellable.NO_OP;
        }
        Request req;
        try {
            req = requestConverter.apply(request);
        } catch (Exception e) {
            listener.onFailure(e);
            return Cancellable.NO_OP;
        }
        req.setOptions(options);
        ResponseListener responseListener = wrapResponseListener404sOptional(response -> parseEntity(response.getEntity(),
                entityParser), listener);
        return client.performRequestAsync(req, responseListener);
    }

    final <Resp> ResponseListener wrapResponseListener404sOptional(CheckedFunction<Response, Resp, IOException> responseConverter,
            ActionListener<Optional<Resp>> actionListener) {
        return new ResponseListener() {
            @Override
            public void onSuccess(Response response) {
                try {
                    actionListener.onResponse(Optional.of(responseConverter.apply(response)));
                } catch (Exception e) {
                    IOException ioe = new IOException("Unable to parse response body for " + response, e);
                    onFailure(ioe);
                }
            }

            @Override
            public void onFailure(Exception exception) {
                if (exception instanceof ResponseException) {
                    ResponseException responseException = (ResponseException) exception;
                    Response response = responseException.getResponse();
                    if (RestStatus.NOT_FOUND.getStatus() == response.getStatusLine().getStatusCode()) {
                            actionListener.onResponse(Optional.empty());
                    } else {
                        actionListener.onFailure(parseResponseException(responseException));
                    }
                } else {
                    actionListener.onFailure(exception);
                }
            }
        };
    }

    /**
     * Converts a {@link ResponseException} obtained from the low level REST client into an {@link ElasticsearchException}.
     * If a response body was returned, tries to parse it as an error returned from Elasticsearch.
     * If no response body was returned or anything goes wrong while parsing the error, returns a new {@link ElasticsearchStatusException}
     * that wraps the original {@link ResponseException}. The potential exception obtained while parsing is added to the returned
     * exception as a suppressed exception. This method is guaranteed to not throw any exception eventually thrown while parsing.
     */
    protected final ElasticsearchStatusException parseResponseException(ResponseException responseException) {
        Response response = responseException.getResponse();
        HttpEntity entity = response.getEntity();
        ElasticsearchStatusException elasticsearchException;
        RestStatus restStatus = RestStatus.fromCode(response.getStatusLine().getStatusCode());

        if (entity == null) {
            elasticsearchException = new ElasticsearchStatusException(
                    responseException.getMessage(), restStatus, responseException);
        } else {
            try {
                elasticsearchException = parseEntity(entity, BytesRestResponse::errorFromXContent);
                elasticsearchException.addSuppressed(responseException);
            } catch (Exception e) {
                elasticsearchException = new ElasticsearchStatusException("Unable to parse response body", restStatus, responseException);
                elasticsearchException.addSuppressed(e);
            }
        }
        return elasticsearchException;
    }

    protected final <Resp> Resp parseEntity(final HttpEntity entity,
                                      final CheckedFunction<XContentParser, Resp, IOException> entityParser) throws IOException {
        if (entity == null) {
            throw new IllegalStateException("Response body expected but not returned");
        }
        if (entity.getContentType() == null) {
            throw new IllegalStateException("Elasticsearch didn't return the [Content-Type] header, unable to parse response body");
        }
        XContentType xContentType = XContentType.fromMediaTypeOrFormat(entity.getContentType().getValue());
        if (xContentType == null) {
            throw new IllegalStateException("Unsupported Content-Type: " + entity.getContentType().getValue());
        }
        try (XContentParser parser = xContentType.xContent().createParser(registry, DEPRECATION_HANDLER, entity.getContent())) {
            return entityParser.apply(parser);
        }
    }

    protected static boolean convertExistsResponse(Response response) {
        return response.getStatusLine().getStatusCode() == 200;
    }

    /**
     * Ignores deprecation warnings. This is appropriate because it is only
     * used to parse responses from Elasticsearch. Any deprecation warnings
     * emitted there just mean that you are talking to an old version of
     * Elasticsearch. There isn't anything you can do about the deprecation.
     */
    private static final DeprecationHandler DEPRECATION_HANDLER = new DeprecationHandler() {
        @Override
        public void usedDeprecatedName(String usedName, String modernName) {}
        @Override
        public void usedDeprecatedField(String usedName, String replacedWith) {}
    };

    static List<NamedXContentRegistry.Entry> getDefaultNamedXContents() {
        Map<String, ContextParser<Object, ? extends Aggregation>> map = new HashMap<>();
        map.put(CardinalityAggregationBuilder.NAME, (p, c) -> ParsedCardinality.fromXContent(p, (String) c));
        map.put(InternalHDRPercentiles.NAME, (p, c) -> ParsedHDRPercentiles.fromXContent(p, (String) c));
        map.put(InternalHDRPercentileRanks.NAME, (p, c) -> ParsedHDRPercentileRanks.fromXContent(p, (String) c));
        map.put(InternalTDigestPercentiles.NAME, (p, c) -> ParsedTDigestPercentiles.fromXContent(p, (String) c));
        map.put(InternalTDigestPercentileRanks.NAME, (p, c) -> ParsedTDigestPercentileRanks.fromXContent(p, (String) c));
        map.put(PercentilesBucketPipelineAggregationBuilder.NAME, (p, c) -> ParsedPercentilesBucket.fromXContent(p, (String) c));
        map.put(MedianAbsoluteDeviationAggregationBuilder.NAME, (p, c) -> ParsedMedianAbsoluteDeviation.fromXContent(p, (String) c));
        map.put(MinAggregationBuilder.NAME, (p, c) -> ParsedMin.fromXContent(p, (String) c));
        map.put(MaxAggregationBuilder.NAME, (p, c) -> ParsedMax.fromXContent(p, (String) c));
        map.put(SumAggregationBuilder.NAME, (p, c) -> ParsedSum.fromXContent(p, (String) c));
        map.put(AvgAggregationBuilder.NAME, (p, c) -> ParsedAvg.fromXContent(p, (String) c));
        map.put(WeightedAvgAggregationBuilder.NAME, (p, c) -> ParsedWeightedAvg.fromXContent(p, (String) c));
        map.put(ValueCountAggregationBuilder.NAME, (p, c) -> ParsedValueCount.fromXContent(p, (String) c));
        map.put(InternalSimpleValue.NAME, (p, c) -> ParsedSimpleValue.fromXContent(p, (String) c));
        map.put(DerivativePipelineAggregationBuilder.NAME, (p, c) -> ParsedDerivative.fromXContent(p, (String) c));
        map.put(InternalBucketMetricValue.NAME, (p, c) -> ParsedBucketMetricValue.fromXContent(p, (String) c));
        map.put(StatsAggregationBuilder.NAME, (p, c) -> ParsedStats.fromXContent(p, (String) c));
        map.put(StatsBucketPipelineAggregationBuilder.NAME, (p, c) -> ParsedStatsBucket.fromXContent(p, (String) c));
        map.put(ExtendedStatsAggregationBuilder.NAME, (p, c) -> ParsedExtendedStats.fromXContent(p, (String) c));
        map.put(ExtendedStatsBucketPipelineAggregationBuilder.NAME,
                (p, c) -> ParsedExtendedStatsBucket.fromXContent(p, (String) c));
        map.put(GeoBoundsAggregationBuilder.NAME, (p, c) -> ParsedGeoBounds.fromXContent(p, (String) c));
        map.put(GeoCentroidAggregationBuilder.NAME, (p, c) -> ParsedGeoCentroid.fromXContent(p, (String) c));
        map.put(HistogramAggregationBuilder.NAME, (p, c) -> ParsedHistogram.fromXContent(p, (String) c));
        map.put(DateHistogramAggregationBuilder.NAME, (p, c) -> ParsedDateHistogram.fromXContent(p, (String) c));
        map.put(AutoDateHistogramAggregationBuilder.NAME, (p, c) -> ParsedAutoDateHistogram.fromXContent(p, (String) c));
        map.put(StringTerms.NAME, (p, c) -> ParsedStringTerms.fromXContent(p, (String) c));
        map.put(LongTerms.NAME, (p, c) -> ParsedLongTerms.fromXContent(p, (String) c));
        map.put(DoubleTerms.NAME, (p, c) -> ParsedDoubleTerms.fromXContent(p, (String) c));
        map.put(MissingAggregationBuilder.NAME, (p, c) -> ParsedMissing.fromXContent(p, (String) c));
        map.put(NestedAggregationBuilder.NAME, (p, c) -> ParsedNested.fromXContent(p, (String) c));
        map.put(ReverseNestedAggregationBuilder.NAME, (p, c) -> ParsedReverseNested.fromXContent(p, (String) c));
        map.put(GlobalAggregationBuilder.NAME, (p, c) -> ParsedGlobal.fromXContent(p, (String) c));
        map.put(FilterAggregationBuilder.NAME, (p, c) -> ParsedFilter.fromXContent(p, (String) c));
        map.put(InternalSampler.PARSER_NAME, (p, c) -> ParsedSampler.fromXContent(p, (String) c));
        map.put(GeoHashGridAggregationBuilder.NAME, (p, c) -> ParsedGeoHashGrid.fromXContent(p, (String) c));
        map.put(GeoTileGridAggregationBuilder.NAME, (p, c) -> ParsedGeoTileGrid.fromXContent(p, (String) c));
        map.put(RangeAggregationBuilder.NAME, (p, c) -> ParsedRange.fromXContent(p, (String) c));
        map.put(DateRangeAggregationBuilder.NAME, (p, c) -> ParsedDateRange.fromXContent(p, (String) c));
        map.put(GeoDistanceAggregationBuilder.NAME, (p, c) -> ParsedGeoDistance.fromXContent(p, (String) c));
        map.put(FiltersAggregationBuilder.NAME, (p, c) -> ParsedFilters.fromXContent(p, (String) c));
        map.put(AdjacencyMatrixAggregationBuilder.NAME, (p, c) -> ParsedAdjacencyMatrix.fromXContent(p, (String) c));
        map.put(SignificantLongTerms.NAME, (p, c) -> ParsedSignificantLongTerms.fromXContent(p, (String) c));
        map.put(SignificantStringTerms.NAME, (p, c) -> ParsedSignificantStringTerms.fromXContent(p, (String) c));
        map.put(ScriptedMetricAggregationBuilder.NAME, (p, c) -> ParsedScriptedMetric.fromXContent(p, (String) c));
        map.put(IpRangeAggregationBuilder.NAME, (p, c) -> ParsedBinaryRange.fromXContent(p, (String) c));
        map.put(TopHitsAggregationBuilder.NAME, (p, c) -> ParsedTopHits.fromXContent(p, (String) c));
        map.put(CompositeAggregationBuilder.NAME, (p, c) -> ParsedComposite.fromXContent(p, (String) c));
        List<NamedXContentRegistry.Entry> entries = map.entrySet().stream()
                .map(entry -> new NamedXContentRegistry.Entry(Aggregation.class, new ParseField(entry.getKey()), entry.getValue()))
                .collect(Collectors.toList());
        entries.add(new NamedXContentRegistry.Entry(Suggest.Suggestion.class, new ParseField(TermSuggestionBuilder.SUGGESTION_NAME),
                (parser, context) -> TermSuggestion.fromXContent(parser, (String)context)));
        entries.add(new NamedXContentRegistry.Entry(Suggest.Suggestion.class, new ParseField(PhraseSuggestionBuilder.SUGGESTION_NAME),
                (parser, context) -> PhraseSuggestion.fromXContent(parser, (String)context)));
        entries.add(new NamedXContentRegistry.Entry(Suggest.Suggestion.class, new ParseField(CompletionSuggestionBuilder.SUGGESTION_NAME),
                (parser, context) -> CompletionSuggestion.fromXContent(parser, (String)context)));
        return entries;
    }

    /**
     * Loads and returns the {@link NamedXContentRegistry.Entry} parsers provided by plugins.
     */
    static List<NamedXContentRegistry.Entry> getProvidedNamedXContents() {
        List<NamedXContentRegistry.Entry> entries = new ArrayList<>();
        for (NamedXContentProvider service : ServiceLoader.load(NamedXContentProvider.class)) {
            entries.addAll(service.getNamedXContentParsers());
        }
        return entries;
    }
}<|MERGE_RESOLUTION|>--- conflicted
+++ resolved
@@ -256,12 +256,8 @@
     private final IndexLifecycleClient ilmClient = new IndexLifecycleClient(this);
     private final RollupClient rollupClient = new RollupClient(this);
     private final CcrClient ccrClient = new CcrClient(this);
-<<<<<<< HEAD
-    private final DataFrameClient dataFrameClient = new DataFrameClient(this);
+    private final TransformClient transformClient = new TransformClient(this);
     private final EnrichClient enrichClient = new EnrichClient(this);
-=======
-    private final TransformClient transformClient = new TransformClient(this);
->>>>>>> 77fa6cf8
 
     /**
      * Creates a {@link RestHighLevelClient} given the low level {@link RestClientBuilder} that allows to build the
