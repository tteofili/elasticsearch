/*
 * Copyright Elasticsearch B.V. and/or licensed to Elasticsearch B.V. under one
 * or more contributor license agreements. Licensed under the "Elastic License
 * 2.0", the "GNU Affero General Public License v3.0 only", and the "Server Side
 * Public License v 1"; you may not use this file except in compliance with, at
 * your election, the "Elastic License 2.0", the "GNU Affero General Public
 * License v3.0 only", or the "Server Side Public License, v 1".
 */

package org.elasticsearch.test.knn;

import com.sun.management.ThreadMXBean;

import org.apache.lucene.codecs.Codec;
import org.apache.lucene.codecs.KnnVectorsFormat;
import org.apache.lucene.codecs.lucene101.Lucene101Codec;
import org.apache.lucene.codecs.lucene99.Lucene99HnswVectorsFormat;
import org.elasticsearch.cli.ProcessInfo;
import org.elasticsearch.common.Strings;
import org.elasticsearch.common.logging.LogConfigurator;
import org.elasticsearch.common.settings.Settings;
import org.elasticsearch.core.PathUtils;
import org.elasticsearch.index.codec.vectors.ES813Int8FlatVectorFormat;
import org.elasticsearch.index.codec.vectors.ES814HnswScalarQuantizedVectorsFormat;
import org.elasticsearch.index.codec.vectors.IVFVectorsFormat;
import org.elasticsearch.index.codec.vectors.es818.ES818BinaryQuantizedVectorsFormat;
import org.elasticsearch.index.codec.vectors.es818.ES818HnswBinaryQuantizedVectorsFormat;
import org.elasticsearch.logging.Level;
import org.elasticsearch.logging.LogManager;
import org.elasticsearch.logging.Logger;
import org.elasticsearch.xcontent.XContentParser;
import org.elasticsearch.xcontent.XContentParserConfiguration;
import org.elasticsearch.xcontent.XContentType;

import java.io.InputStream;
import java.lang.management.ThreadInfo;
import java.nio.file.Files;
import java.nio.file.Path;
import java.util.ArrayList;
import java.util.List;
import java.util.Locale;
import java.util.Map;

/**
 * A utility class to create and test KNN indices using Lucene.
 * It supports various index types (HNSW, FLAT, IVF) and configurations.
 */
public class KnnIndexTester {
    static final Logger logger;

    static {
        LogConfigurator.loadLog4jPlugins();

        // necessary otherwise the es.logger.level system configuration in build.gradle is ignored
        ProcessInfo pinfo = ProcessInfo.fromSystem();
        Map<String, String> sysprops = pinfo.sysprops();
        String loggerLevel = sysprops.getOrDefault("es.logger.level", Level.INFO.name());
        Settings settings = Settings.builder().put("logger.level", loggerLevel).build();
        LogConfigurator.configureWithoutConfig(settings);

        logger = LogManager.getLogger(KnnIndexTester.class);
    }

    static final String INDEX_DIR = "target/knn_index";

    enum IndexType {
        HNSW,
        FLAT,
        IVF
    }

    private static String formatIndexPath(CmdLineArgs args) {
        List<String> suffix = new ArrayList<>();
        if (args.indexType() == IndexType.FLAT) {
            suffix.add("flat");
        } else if (args.indexType() == IndexType.IVF) {
            suffix.add("ivf");
            suffix.add(Integer.toString(args.ivfClusterSize()));
        } else {
            suffix.add(Integer.toString(args.hnswM()));
            suffix.add(Integer.toString(args.hnswEfConstruction()));
            if (args.quantizeBits() < 32) {
                suffix.add(Integer.toString(args.quantizeBits()));
            }
        }
        return INDEX_DIR + "/" + args.docVectors().getFileName() + "-" + String.join("-", suffix) + ".index";
    }

    static Codec createCodec(CmdLineArgs args) {
        final KnnVectorsFormat format;
        if (args.indexType() == IndexType.IVF) {
            format = new IVFVectorsFormat(args.ivfClusterSize());
        } else {
            if (args.quantizeBits() == 1) {
                if (args.indexType() == IndexType.FLAT) {
                    format = new ES818BinaryQuantizedVectorsFormat();
                } else {
                    format = new ES818HnswBinaryQuantizedVectorsFormat(args.hnswM(), args.hnswEfConstruction(), 1, null);
                }
            } else if (args.quantizeBits() < 32) {
                if (args.indexType() == IndexType.FLAT) {
                    format = new ES813Int8FlatVectorFormat(null, args.quantizeBits(), true);
                } else {
                    format = new ES814HnswScalarQuantizedVectorsFormat(
                        args.hnswM(),
                        args.hnswEfConstruction(),
                        null,
                        args.quantizeBits(),
                        true
                    );
                }
            } else {
                format = new Lucene99HnswVectorsFormat(args.hnswM(), args.hnswEfConstruction(), 1, null);
            }
        }
        return new Lucene101Codec() {
            @Override
            public KnnVectorsFormat getKnnVectorsFormatForField(String field) {
                return format;
            }
        };
    }

    /**
     * Main method to run the KNN index tester.
     * It parses command line arguments, creates the index, and runs searches if specified.
     *
     * @param args Command line arguments
     * @throws Exception If an error occurs during index creation or search
     */
    public static void main(String[] args) throws Exception {
        if (args.length != 1 || args[0].equals("--help") || args[0].equals("-h")) {
            // printout an example configuration formatted file and indicate that it is required
            System.out.println("Usage: java -cp <your-classpath> org.elasticsearch.test.knn.KnnIndexTester <config-file>");
            System.out.println("Where <config-file> is a JSON file containing one or more configurations for the KNN index tester.");
            System.out.println("An example configuration object: ");
            System.out.println(
                Strings.toString(
                    new CmdLineArgs.Builder().setDimensions(64)
                        .setDocVectors("/doc/vectors/path")
                        .setQueryVectors("/query/vectors/path")
                        .build(),
                    true,
                    true
                )
            );
            return;
        }
        String jsonConfig = args[0];
        // Parse command line arguments
        Path jsonConfigPath = PathUtils.get(jsonConfig);
        if (Files.exists(jsonConfigPath) == false) {
            throw new IllegalArgumentException("JSON config file does not exist: " + jsonConfigPath);
        }
        // Parse the JSON config file to get command line arguments
        // This assumes that CmdLineArgs.fromXContent is implemented to parse the JSON file
        List<CmdLineArgs> cmdLineArgsList = new ArrayList<>();
        try (
            InputStream jsonStream = Files.newInputStream(jsonConfigPath);
            XContentParser parser = XContentType.JSON.xContent().createParser(XContentParserConfiguration.EMPTY, jsonStream)
        ) {
            // check if the parser is at the start of an object if so, we only have one set of arguments
            if (parser.currentToken() == null && parser.nextToken() == XContentParser.Token.START_OBJECT) {
                cmdLineArgsList.add(CmdLineArgs.fromXContent(parser));
            } else if (parser.currentToken() == XContentParser.Token.START_ARRAY) {
                // if the parser is at the start of an array, we have multiple sets of arguments
                while (parser.nextToken() != XContentParser.Token.END_ARRAY) {
                    cmdLineArgsList.add(CmdLineArgs.fromXContent(parser));
                }
            } else {
                throw new IllegalArgumentException("Invalid JSON format in config file: " + jsonConfigPath);
            }
        }
        FormattedResults formattedResults = new FormattedResults();

        for (CmdLineArgs cmdLineArgs : cmdLineArgsList) {
            int[] nProbes = cmdLineArgs.indexType().equals(IndexType.IVF) && cmdLineArgs.numQueries() > 0
                ? cmdLineArgs.nProbes()
                : new int[] { 0 };
            Results[] results = new Results[nProbes.length];
            for (int i = 0; i < nProbes.length; i++) {
                results[i] = new Results(cmdLineArgs.indexType().name().toLowerCase(Locale.ROOT), cmdLineArgs.numDocs());
            }
            logger.info("Running KNN index tester with arguments: " + cmdLineArgs);
            Codec codec = createCodec(cmdLineArgs);
            Path indexPath = PathUtils.get(formatIndexPath(cmdLineArgs));
            if (cmdLineArgs.reindex() || cmdLineArgs.forceMerge()) {
                KnnIndexer knnIndexer = new KnnIndexer(
                    cmdLineArgs.docVectors(),
                    indexPath,
                    codec,
                    cmdLineArgs.indexThreads(),
                    cmdLineArgs.vectorEncoding(),
                    cmdLineArgs.dimensions(),
                    cmdLineArgs.vectorSpace(),
                    cmdLineArgs.numDocs()
                );
                if (cmdLineArgs.reindex() == false && Files.exists(indexPath) == false) {
                    throw new IllegalArgumentException("Index path does not exist: " + indexPath);
                }
                if (cmdLineArgs.reindex()) {
                    knnIndexer.createIndex(results[0]);
                }
                if (cmdLineArgs.forceMerge()) {
                    knnIndexer.forceMerge(results[0]);
                } else {
                    knnIndexer.numSegments(results[0]);
                }
            }
            if (cmdLineArgs.queryVectors() != null && cmdLineArgs.numQueries() > 0) {
<<<<<<< HEAD
                KnnSearcher knnSearcher = new KnnSearcher(indexPath, cmdLineArgs);
                knnSearcher.runSearch(result, cmdLineArgs.earlyTermination());
=======
                for (int i = 0; i < results.length; i++) {
                    int nProbe = nProbes[i];
                    KnnSearcher knnSearcher = new KnnSearcher(indexPath, cmdLineArgs, nProbe);
                    knnSearcher.runSearch(results[i]);
                }
>>>>>>> 78368266
            }
            formattedResults.results.addAll(List.of(results));
        }
        logger.info("Results: \n" + formattedResults);
    }

    static class FormattedResults {
        List<Results> results = new ArrayList<>();

        @Override
        public String toString() {
            if (results.isEmpty()) {
                return "No results available.";
            }

            String[] indexingHeaders = { "index_type", "num_docs", "index_time(ms)", "force_merge_time(ms)", "num_segments" };

            // Define column headers
            String[] searchHeaders = {
                "index_type",
                "n_probe",
                "latency(ms)",
                "net_cpu_time(ms)",
                "avg_cpu_count",
                "QPS",
                "recall",
                "visited" };

            // Calculate appropriate column widths based on headers and data

            StringBuilder sb = new StringBuilder();

            Results indexResult = results.get(0); // Assuming all results have the same index type and numDocs
            String[] indexData = {
                indexResult.indexType,
                Integer.toString(indexResult.numDocs),
                Long.toString(indexResult.indexTimeMS),
                Long.toString(indexResult.forceMergeTimeMS),
                Integer.toString(indexResult.numSegments) };

            printBlock(sb, indexingHeaders, new String[][] { indexData });

            String[][] searchData = new String[results.size()][];
            // Format and append each row of data
            for (int i = 0; i < results.size(); i++) {
                Results result = results.get(i);
                searchData[i] = new String[] {
                    result.indexType,
                    Integer.toString(result.nProbe),
                    String.format(Locale.ROOT, "%.2f", result.avgLatency),
                    String.format(Locale.ROOT, "%.2f", result.netCpuTimeMS),
                    String.format(Locale.ROOT, "%.2f", result.avgCpuCount),
                    String.format(Locale.ROOT, "%.2f", result.qps),
                    String.format(Locale.ROOT, "%.2f", result.avgRecall),
                    String.format(Locale.ROOT, "%.2f", result.averageVisited) };

            }

            printBlock(sb, searchHeaders, searchData);

            return sb.toString();
        }

        private void printBlock(StringBuilder sb, String[] headers, String[][] rows) {
            int[] widths = calculateColumnWidths(headers, rows);
            sb.append("\n");
            sb.append(formatRow(headers, widths));
            sb.append("\n");

            // Add separator line
            for (int width : widths) {
                sb.append("-".repeat(width)).append("  ");
            }
            sb.append("\n");

            for (String[] row : rows) {
                sb.append(formatRow(row, widths));
                sb.append("\n");
            }
        }

        // Helper method to format a single row with proper column widths
        private String formatRow(String[] values, int[] widths) {
            StringBuilder row = new StringBuilder();
            for (int i = 0; i < values.length; i++) {
                // Left-align text column (index_type), right-align numeric columns
                String format = (i == 0) ? "%-" + widths[i] + "s" : "%" + widths[i] + "s";
                row.append(Strings.format(format, values[i]));

                // Add separation between columns
                if (i < values.length - 1) {
                    row.append("  ");
                }
            }
            return row.toString();
        }

        // Calculate appropriate column widths based on headers and data
        private int[] calculateColumnWidths(String[] headers, String[]... data) {
            int[] widths = new int[headers.length];

            // Initialize widths with header lengths
            for (int i = 0; i < headers.length; i++) {
                widths[i] = headers[i].length();
            }

            // Update widths based on data
            for (String[] values : data) {
                for (int i = 0; i < values.length; i++) {
                    widths[i] = Math.max(widths[i], values[i].length());
                }
            }

            return widths;
        }
    }

    static class Results {
        final String indexType;
        final int numDocs;
        long indexTimeMS;
        long forceMergeTimeMS;
        int numSegments;
        int nProbe;
        double avgLatency;
        double qps;
        double avgRecall;
        double averageVisited;
        double netCpuTimeMS;
        double avgCpuCount;

        Results(String indexType, int numDocs) {
            this.indexType = indexType;
            this.numDocs = numDocs;
        }
    }

    static final class ThreadDetails {
        private static final ThreadMXBean threadBean = (ThreadMXBean) java.lang.management.ManagementFactory.getThreadMXBean();
        public final long[] threadIDs;
        public final long[] cpuTimesNS;
        public final ThreadInfo[] threadInfos;
        public final long ns;

        ThreadDetails() {
            ns = System.nanoTime();
            threadIDs = threadBean.getAllThreadIds();
            cpuTimesNS = threadBean.getThreadCpuTime(threadIDs);
            threadInfos = threadBean.getThreadInfo(threadIDs);
        }
    }
}<|MERGE_RESOLUTION|>--- conflicted
+++ resolved
@@ -208,16 +208,11 @@
                 }
             }
             if (cmdLineArgs.queryVectors() != null && cmdLineArgs.numQueries() > 0) {
-<<<<<<< HEAD
-                KnnSearcher knnSearcher = new KnnSearcher(indexPath, cmdLineArgs);
-                knnSearcher.runSearch(result, cmdLineArgs.earlyTermination());
-=======
                 for (int i = 0; i < results.length; i++) {
                     int nProbe = nProbes[i];
                     KnnSearcher knnSearcher = new KnnSearcher(indexPath, cmdLineArgs, nProbe);
-                    knnSearcher.runSearch(results[i]);
-                }
->>>>>>> 78368266
+                    knnSearcher.runSearch(results[i], cmdLineArgs.earlyTermination());
+                }
             }
             formattedResults.results.addAll(List.of(results));
         }
