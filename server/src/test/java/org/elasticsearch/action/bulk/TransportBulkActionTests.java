--- conflicted
+++ resolved
@@ -125,7 +125,6 @@
                 new Resolver(),
                 new IndexingPressure(Settings.EMPTY),
                 EmptySystemIndices.INSTANCE,
-<<<<<<< HEAD
                 new ProjectResolver() {
                     @Override
                     public <E extends Exception> void executeOnProject(ProjectId projectId, CheckedRunnable<E> body) throws E {
@@ -137,11 +136,8 @@
                         return activeProjectId.get();
                     }
                 },
-                FailureStoreMetrics.NOOP
-=======
                 FailureStoreMetrics.NOOP,
                 DataStreamFailureStoreSettings.create(clusterSettings)
->>>>>>> 4d7f0e6f
             );
         }
 
@@ -514,43 +510,27 @@
             .build();
 
         // Data stream with failure store should store failures
-<<<<<<< HEAD
-        assertThat(TransportBulkAction.resolveFailureInternal(dataStreamWithFailureStore, projectMetadata, testTime), is(true));
-        // Data stream without failure store should not
-        assertThat(TransportBulkAction.resolveFailureInternal(dataStreamWithoutFailureStore, projectMetadata, testTime), is(false));
-        // An index should not be considered for failure storage
-        assertThat(
-            TransportBulkAction.resolveFailureInternal(backingIndex1.getIndex().getName(), projectMetadata, testTime),
-            is(nullValue())
-        );
-        // even if that index is itself a failure store
-        assertThat(
-            TransportBulkAction.resolveFailureInternal(failureStoreIndex1.getIndex().getName(), projectMetadata, testTime),
-            is(nullValue())
-        );
-=======
-        assertThat(bulkAction.resolveFailureInternal(dataStreamWithFailureStoreEnabled, metadata, testTime), is(true));
+        assertThat(bulkAction.resolveFailureInternal(dataStreamWithFailureStoreEnabled, projectMetadata, testTime), is(true));
         // Data stream with the default failure store options should not...
-        assertThat(bulkAction.resolveFailureInternal(dataStreamWithFailureStoreDefault, metadata, testTime), is(false));
+        assertThat(bulkAction.resolveFailureInternal(dataStreamWithFailureStoreDefault, projectMetadata, testTime), is(false));
         // ...unless we change the cluster setting to enable it that way.
         clusterSettings.applySettings(
             Settings.builder()
                 .put(DataStreamFailureStoreSettings.DATA_STREAM_FAILURE_STORED_ENABLED_SETTING.getKey(), dataStreamWithFailureStoreDefault)
                 .build()
         );
-        assertThat(bulkAction.resolveFailureInternal(dataStreamWithFailureStoreDefault, metadata, testTime), is(true));
+        assertThat(bulkAction.resolveFailureInternal(dataStreamWithFailureStoreDefault, projectMetadata, testTime), is(true));
         // Data stream with failure store explicitly disabled should not store failures even if it matches the cluster setting
         clusterSettings.applySettings(
             Settings.builder()
                 .put(DataStreamFailureStoreSettings.DATA_STREAM_FAILURE_STORED_ENABLED_SETTING.getKey(), dataStreamWithFailureStoreDisabled)
                 .build()
         );
-        assertThat(bulkAction.resolveFailureInternal(dataStreamWithFailureStoreDisabled, metadata, testTime), is(false));
+        assertThat(bulkAction.resolveFailureInternal(dataStreamWithFailureStoreDisabled, projectMetadata, testTime), is(false));
         // An index should not be considered for failure storage
-        assertThat(bulkAction.resolveFailureInternal(backingIndex1.getIndex().getName(), metadata, testTime), is(nullValue()));
+        assertThat(bulkAction.resolveFailureInternal(backingIndex1.getIndex().getName(), projectMetadata, testTime), is(nullValue()));
         // even if that index is itself a failure store
-        assertThat(bulkAction.resolveFailureInternal(failureStoreIndex1.getIndex().getName(), metadata, testTime), is(nullValue()));
->>>>>>> 4d7f0e6f
+        assertThat(bulkAction.resolveFailureInternal(failureStoreIndex1.getIndex().getName(), projectMetadata, testTime), is(nullValue()));
     }
 
     public void testResolveFailureStoreFromTemplate() throws Exception {
@@ -590,19 +570,18 @@
             .build();
 
         // Data stream with failure store should store failures
-<<<<<<< HEAD
-        assertThat(TransportBulkAction.resolveFailureInternal(dsTemplateWithFailureStore + "-1", projectMetadata, testTime), is(true));
-        // Data stream without failure store should not
-        assertThat(TransportBulkAction.resolveFailureInternal(dsTemplateWithoutFailureStore + "-1", projectMetadata, testTime), is(false));
-        // An index template should not be considered for failure storage
-        assertThat(TransportBulkAction.resolveFailureInternal(indexTemplate + "-1", projectMetadata, testTime), is(nullValue()));
-=======
-        assertThat(bulkAction.resolveFailureInternal(dsTemplateWithFailureStoreEnabled + "-1", metadata, testTime), is(true));
+        assertThat(bulkAction.resolveFailureInternal(dsTemplateWithFailureStoreEnabled + "-1", projectMetadata, testTime), is(true));
         // Same if date math is used
-        assertThat(bulkAction.resolveFailureInternal("<" + dsTemplateWithFailureStoreEnabled + "-{now}>", metadata, testTime), is(true));
+        assertThat(
+            bulkAction.resolveFailureInternal("<" + dsTemplateWithFailureStoreEnabled + "-{now}>", projectMetadata, testTime),
+            is(true)
+        );
         // Data stream with the default failure store options should not...
-        assertThat(bulkAction.resolveFailureInternal(dsTemplateWithFailureStoreDefault + "-1", metadata, testTime), is(false));
-        assertThat(bulkAction.resolveFailureInternal("<" + dsTemplateWithFailureStoreDefault + "-{now}>", metadata, testTime), is(false));
+        assertThat(bulkAction.resolveFailureInternal(dsTemplateWithFailureStoreDefault + "-1", projectMetadata, testTime), is(false));
+        assertThat(
+            bulkAction.resolveFailureInternal("<" + dsTemplateWithFailureStoreDefault + "-{now}>", projectMetadata, testTime),
+            is(false)
+        );
         // ...unless we change the cluster setting to enable it that way.
         clusterSettings.applySettings(
             Settings.builder()
@@ -612,8 +591,11 @@
                 )
                 .build()
         );
-        assertThat(bulkAction.resolveFailureInternal(dsTemplateWithFailureStoreDefault + "-1", metadata, testTime), is(true));
-        assertThat(bulkAction.resolveFailureInternal("<" + dsTemplateWithFailureStoreDefault + "-{now}>", metadata, testTime), is(true));
+        assertThat(bulkAction.resolveFailureInternal(dsTemplateWithFailureStoreDefault + "-1", projectMetadata, testTime), is(true));
+        assertThat(
+            bulkAction.resolveFailureInternal("<" + dsTemplateWithFailureStoreDefault + "-{now}>", projectMetadata, testTime),
+            is(true)
+        );
         // Data stream with failure store explicitly disabled should not store failures even if it matches the cluster setting
         clusterSettings.applySettings(
             Settings.builder()
@@ -623,11 +605,13 @@
                 )
                 .build()
         );
-        assertThat(bulkAction.resolveFailureInternal(dsTemplateWithFailureStoreDisabled + "-1", metadata, testTime), is(false));
-        assertThat(bulkAction.resolveFailureInternal("<" + dsTemplateWithFailureStoreDisabled + "-{now}>", metadata, testTime), is(false));
+        assertThat(bulkAction.resolveFailureInternal(dsTemplateWithFailureStoreDisabled + "-1", projectMetadata, testTime), is(false));
+        assertThat(
+            bulkAction.resolveFailureInternal("<" + dsTemplateWithFailureStoreDisabled + "-{now}>", projectMetadata, testTime),
+            is(false)
+        );
         // An index template should not be considered for failure storage
-        assertThat(bulkAction.resolveFailureInternal(indexTemplate + "-1", metadata, testTime), is(nullValue()));
->>>>>>> 4d7f0e6f
+        assertThat(bulkAction.resolveFailureInternal(indexTemplate + "-1", projectMetadata, testTime), is(nullValue()));
     }
 
     /**
@@ -712,41 +696,6 @@
         assertNull(bulkRequest.requests.get(2));
     }
 
-<<<<<<< HEAD
-    public void testFailureStoreFromTemplateResolution() {
-        ProjectMetadata projectMetadata = ProjectMetadata.builder(randomProjectIdOrDefault())
-            .indexTemplates(
-                Map.of(
-                    "my-index-template",
-                    ComposableIndexTemplate.builder().indexPatterns(List.of("my-index*")).build(),
-                    "my-enabled-fs-template",
-                    ComposableIndexTemplate.builder()
-                        .indexPatterns(List.of("my-enabled*"))
-                        .dataStreamTemplate(new ComposableIndexTemplate.DataStreamTemplate())
-                        .template(Template.builder().dataStreamOptions(DataStreamTestHelper.createDataStreamOptionsTemplate(true)))
-                        .build(),
-                    "my-disabled-fs-template",
-                    ComposableIndexTemplate.builder()
-                        .indexPatterns(List.of("my-disabled*"))
-                        .dataStreamTemplate(new ComposableIndexTemplate.DataStreamTemplate())
-                        .template(Template.builder().dataStreamOptions(DataStreamTestHelper.createDataStreamOptionsTemplate(false)))
-                        .build(),
-                    "my-no-fs-template",
-                    ComposableIndexTemplate.builder()
-                        .indexPatterns(List.of("my-no*"))
-                        .dataStreamTemplate(new ComposableIndexTemplate.DataStreamTemplate())
-                        .build()
-                )
-            )
-            .build();
-        assertThat(TransportBulkAction.resolveFailureStoreFromTemplate("my-index", projectMetadata), nullValue());
-        assertThat(TransportBulkAction.resolveFailureStoreFromTemplate("my-enabled-fs", projectMetadata), equalTo(true));
-        assertThat(TransportBulkAction.resolveFailureStoreFromTemplate("my-disabled-fs", projectMetadata), equalTo(false));
-        assertThat(TransportBulkAction.resolveFailureStoreFromTemplate("my-no-fs", projectMetadata), equalTo(false));
-    }
-
-=======
->>>>>>> 4d7f0e6f
     private BulkRequest buildBulkRequest(List<String> indices) {
         BulkRequest request = new BulkRequest();
         for (String index : indices) {
