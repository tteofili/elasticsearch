/*
 * Copyright Elasticsearch B.V. and/or licensed to Elasticsearch B.V. under one
 * or more contributor license agreements. Licensed under the "Elastic License
 * 2.0", the "GNU Affero General Public License v3.0 only", and the "Server Side
 * Public License v 1"; you may not use this file except in compliance with, at
 * your election, the "Elastic License 2.0", the "GNU Affero General Public
 * License v3.0 only", or the "Server Side Public License, v 1".
 */

package org.elasticsearch.action.admin.indices.create;

import org.elasticsearch.TransportVersion;
import org.elasticsearch.action.ActionListener;
import org.elasticsearch.action.admin.indices.alias.Alias;
import org.elasticsearch.action.support.ActionFilters;
import org.elasticsearch.cluster.ClusterName;
import org.elasticsearch.cluster.ClusterState;
import org.elasticsearch.cluster.metadata.IndexMetadata;
import org.elasticsearch.cluster.metadata.Metadata;
import org.elasticsearch.cluster.metadata.MetadataCreateIndexService;
import org.elasticsearch.cluster.metadata.ProjectId;
import org.elasticsearch.cluster.metadata.ProjectMetadata;
import org.elasticsearch.cluster.node.DiscoveryNodeRole;
import org.elasticsearch.cluster.node.DiscoveryNodeUtils;
import org.elasticsearch.cluster.node.DiscoveryNodes;
import org.elasticsearch.cluster.project.TestProjectResolvers;
import org.elasticsearch.cluster.service.ClusterService;
import org.elasticsearch.cluster.version.CompatibilityVersions;
import org.elasticsearch.common.settings.Settings;
import org.elasticsearch.common.transport.TransportAddress;
import org.elasticsearch.core.TimeValue;
import org.elasticsearch.indices.SystemIndexDescriptor;
import org.elasticsearch.indices.SystemIndices;
import org.elasticsearch.indices.TestIndexNameExpressionResolver;
import org.elasticsearch.tasks.Task;
import org.elasticsearch.test.ESTestCase;
import org.elasticsearch.test.MockUtils;
import org.elasticsearch.threadpool.ThreadPool;
import org.elasticsearch.transport.TransportService;
import org.junit.Before;
import org.mockito.ArgumentCaptor;

import java.net.InetAddress;
import java.util.List;
import java.util.Locale;
import java.util.Map;
import java.util.Set;

import static org.elasticsearch.cluster.metadata.IndexMetadata.SETTING_INDEX_HIDDEN;
import static org.hamcrest.Matchers.containsString;
import static org.hamcrest.Matchers.equalTo;
import static org.hamcrest.Matchers.is;
import static org.mockito.ArgumentMatchers.any;
import static org.mockito.Mockito.mock;
import static org.mockito.Mockito.times;
import static org.mockito.Mockito.verify;
import static org.mockito.Mockito.when;

public class TransportCreateIndexActionTests extends ESTestCase {

    private static final String UNMANAGED_SYSTEM_INDEX_NAME = ".my-system";
    private static final String MANAGED_SYSTEM_INDEX_NAME = ".my-managed";
    private static final String SYSTEM_ALIAS_NAME = ".my-alias";
    private static final ProjectId PROJECT_ID = new ProjectId("test_project_id");
    private static final ClusterState CLUSTER_STATE = ClusterState.builder(new ClusterName("test"))
        .metadata(Metadata.builder().build())
        .putProjectMetadata(ProjectMetadata.builder(PROJECT_ID).build())
        .nodes(
            DiscoveryNodes.builder()
                .add(
                    DiscoveryNodeUtils.builder("node-1")
                        .name("node-1")
                        .address(new TransportAddress(InetAddress.getLoopbackAddress(), 9300))
                        .roles(Set.of(DiscoveryNodeRole.DATA_ROLE))
                        .build()
                )
                .build()
        )
        .nodeIdsToCompatibilityVersions(
            Map.of(
                "node-1",
                new CompatibilityVersions(
                    TransportVersion.current(),
                    Map.of(MANAGED_SYSTEM_INDEX_NAME + "-primary", new SystemIndexDescriptor.MappingsVersion(1, 1))
                )
            )
        )
        .build();

    private static final SystemIndices SYSTEM_INDICES = new SystemIndices(
        List.of(
            new SystemIndices.Feature(
                "test-feature",
                "a test feature",
                List.of(
                    SystemIndexDescriptor.builder()
                        .setIndexPattern(UNMANAGED_SYSTEM_INDEX_NAME + "*")
                        .setType(SystemIndexDescriptor.Type.INTERNAL_UNMANAGED)
                        .setAliasName(SYSTEM_ALIAS_NAME)
                        .build(),
                    SystemIndexDescriptor.builder()
                        .setIndexPattern(MANAGED_SYSTEM_INDEX_NAME + "*")
                        .setPrimaryIndex(MANAGED_SYSTEM_INDEX_NAME + "-primary")
                        .setType(SystemIndexDescriptor.Type.INTERNAL_MANAGED)
                        .setSettings(SystemIndexDescriptor.DEFAULT_SETTINGS)
                        .setMappings(String.format(Locale.ROOT, """
                            {
                              "_meta": {
                                "version": "1.0.0",
                                "%s": 0
                              }
                            }"
                            """, SystemIndexDescriptor.VERSION_META_KEY))
                        .setOrigin("origin")
                        .build()
                )
            )
        )
    );

    private MetadataCreateIndexService metadataCreateIndexService;
    private TransportCreateIndexAction action;
    private ThreadContext threadContext;

    @Before
    @Override
    public void setUp() throws Exception {
        super.setUp();
<<<<<<< HEAD
        threadContext = new ThreadContext(Settings.EMPTY);
        final var projectResolver = TestProjectResolvers.usingRequestHeader(threadContext);
        IndexNameExpressionResolver indexNameExpressionResolver = TestIndexNameExpressionResolver.newInstance(
            SYSTEM_INDICES,
            projectResolver
        );
=======
>>>>>>> 6315b8a8
        this.metadataCreateIndexService = mock(MetadataCreateIndexService.class);

        final ThreadPool threadPool = mock(ThreadPool.class);
        when(threadPool.getThreadContext()).thenReturn(threadContext);
        TransportService transportService = MockUtils.setupTransportServiceWithThreadpoolExecutor(threadPool);
        ClusterService mockClusterService = mock(ClusterService.class);
        when(mockClusterService.state()).thenReturn(CLUSTER_STATE);
        this.action = new TransportCreateIndexAction(
            transportService,
            mockClusterService,
            threadPool,
            metadataCreateIndexService,
            mock(ActionFilters.class),
<<<<<<< HEAD
            SYSTEM_INDICES,
            projectResolver
=======
            SYSTEM_INDICES
>>>>>>> 6315b8a8
        );
    }

    public void testSystemIndicesCannotBeCreatedUnhidden() {
        CreateIndexRequest request = new CreateIndexRequest();
        request.settings(Settings.builder().put(IndexMetadata.SETTING_INDEX_HIDDEN, false).build());
        request.index(UNMANAGED_SYSTEM_INDEX_NAME);

        @SuppressWarnings("unchecked")
        ActionListener<CreateIndexResponse> mockListener = mock(ActionListener.class);

        action.masterOperation(mock(Task.class), request, CLUSTER_STATE, mockListener);

        ArgumentCaptor<Exception> exceptionArgumentCaptor = ArgumentCaptor.forClass(Exception.class);
        verify(mockListener, times(0)).onResponse(any());
        verify(metadataCreateIndexService, times(0)).createIndex(
            any(TimeValue.class),
            any(TimeValue.class),
            any(TimeValue.class),
            any(),
            any()
        );
        verify(mockListener, times(1)).onFailure(exceptionArgumentCaptor.capture());

        Exception e = exceptionArgumentCaptor.getValue();
        assertThat(e.getMessage(), equalTo("Cannot create system index [.my-system] with [index.hidden] set to 'false'"));
    }

    public void testSystemIndicesCreatedHiddenByDefault() {
        CreateIndexRequest request = new CreateIndexRequest();
        request.index(UNMANAGED_SYSTEM_INDEX_NAME);

        @SuppressWarnings("unchecked")
        ActionListener<CreateIndexResponse> mockListener = mock(ActionListener.class);

        action.masterOperation(mock(Task.class), request, CLUSTER_STATE, mockListener);

        ArgumentCaptor<CreateIndexClusterStateUpdateRequest> createRequestArgumentCaptor = ArgumentCaptor.forClass(
            CreateIndexClusterStateUpdateRequest.class
        );
        verify(mockListener, times(0)).onFailure(any());
        verify(metadataCreateIndexService, times(1)).createIndex(
            any(TimeValue.class),
            any(TimeValue.class),
            any(TimeValue.class),
            createRequestArgumentCaptor.capture(),
            any()
        );

        CreateIndexClusterStateUpdateRequest processedRequest = createRequestArgumentCaptor.getValue();
        assertTrue(processedRequest.settings().getAsBoolean(SETTING_INDEX_HIDDEN, false));
    }

    public void testSystemAliasCreatedHiddenByDefault() {
        CreateIndexRequest request = new CreateIndexRequest();
        request.index(UNMANAGED_SYSTEM_INDEX_NAME);
        request.alias(new Alias(SYSTEM_ALIAS_NAME));

        @SuppressWarnings("unchecked")
        ActionListener<CreateIndexResponse> mockListener = mock(ActionListener.class);

        action.masterOperation(mock(Task.class), request, CLUSTER_STATE, mockListener);

        ArgumentCaptor<CreateIndexClusterStateUpdateRequest> createRequestArgumentCaptor = ArgumentCaptor.forClass(
            CreateIndexClusterStateUpdateRequest.class
        );
        verify(mockListener, times(0)).onFailure(any());
        verify(metadataCreateIndexService, times(1)).createIndex(
            any(TimeValue.class),
            any(TimeValue.class),
            any(TimeValue.class),
            createRequestArgumentCaptor.capture(),
            any()
        );

        CreateIndexClusterStateUpdateRequest processedRequest = createRequestArgumentCaptor.getValue();
        assertTrue(processedRequest.aliases().contains(new Alias(SYSTEM_ALIAS_NAME).isHidden(true)));
    }

    public void testErrorWhenCreatingNonPrimarySystemIndex() {
        CreateIndexRequest request = new CreateIndexRequest();
        request.index(MANAGED_SYSTEM_INDEX_NAME + "-alternate");

        IllegalArgumentException e = expectThrows(
            IllegalArgumentException.class,
            () -> action.masterOperation(mock(Task.class), request, CLUSTER_STATE, ActionListener.noop())
        );

        assertThat(
            e.getMessage(),
            equalTo("Cannot create system index with name .my-managed-alternate; descriptor primary index is .my-managed-primary")
        );
    }

    public void testCreateIndexUnderRequestedProject() {
        threadContext.putHeader(Map.of(Task.X_ELASTIC_PROJECT_ID_HTTP_HEADER, PROJECT_ID.id()));

        @SuppressWarnings("unchecked")
        ActionListener<CreateIndexResponse> mockListener = mock(ActionListener.class);

        CreateIndexRequest request = new CreateIndexRequest();
        request.index(randomFrom(UNMANAGED_SYSTEM_INDEX_NAME, MANAGED_SYSTEM_INDEX_NAME + "-primary"));
        action.masterOperation(mock(Task.class), request, CLUSTER_STATE, mockListener);
        ArgumentCaptor<CreateIndexClusterStateUpdateRequest> createRequestArgumentCaptor = ArgumentCaptor.forClass(
            CreateIndexClusterStateUpdateRequest.class
        );
        verify(mockListener, times(0)).onFailure(any());
        verify(metadataCreateIndexService, times(1)).createIndex(
            any(TimeValue.class),
            any(TimeValue.class),
            any(TimeValue.class),
            createRequestArgumentCaptor.capture(),
            any()
        );

        CreateIndexClusterStateUpdateRequest processedRequest = createRequestArgumentCaptor.getValue();
        assertThat(processedRequest.projectId(), is(PROJECT_ID));
    }

    public void testCreateIndexUnderMissingProject() {
        threadContext.putHeader(Map.of(Task.X_ELASTIC_PROJECT_ID_HTTP_HEADER, "unknown_project_id"));

        @SuppressWarnings("unchecked")
        ActionListener<CreateIndexResponse> mockListener = mock(ActionListener.class);

        CreateIndexRequest request = new CreateIndexRequest();
        request.index(randomFrom(UNMANAGED_SYSTEM_INDEX_NAME, MANAGED_SYSTEM_INDEX_NAME + "-primary"));
        IllegalArgumentException e = expectThrows(
            IllegalArgumentException.class,
            () -> action.masterOperation(mock(Task.class), request, CLUSTER_STATE, mockListener)
        );
        assertThat(e.getMessage(), containsString("Could not find project with id [unknown_project_id]"));
    }
}<|MERGE_RESOLUTION|>--- conflicted
+++ resolved
@@ -28,10 +28,10 @@
 import org.elasticsearch.cluster.version.CompatibilityVersions;
 import org.elasticsearch.common.settings.Settings;
 import org.elasticsearch.common.transport.TransportAddress;
+import org.elasticsearch.common.util.concurrent.ThreadContext;
 import org.elasticsearch.core.TimeValue;
 import org.elasticsearch.indices.SystemIndexDescriptor;
 import org.elasticsearch.indices.SystemIndices;
-import org.elasticsearch.indices.TestIndexNameExpressionResolver;
 import org.elasticsearch.tasks.Task;
 import org.elasticsearch.test.ESTestCase;
 import org.elasticsearch.test.MockUtils;
@@ -126,15 +126,8 @@
     @Override
     public void setUp() throws Exception {
         super.setUp();
-<<<<<<< HEAD
         threadContext = new ThreadContext(Settings.EMPTY);
         final var projectResolver = TestProjectResolvers.usingRequestHeader(threadContext);
-        IndexNameExpressionResolver indexNameExpressionResolver = TestIndexNameExpressionResolver.newInstance(
-            SYSTEM_INDICES,
-            projectResolver
-        );
-=======
->>>>>>> 6315b8a8
         this.metadataCreateIndexService = mock(MetadataCreateIndexService.class);
 
         final ThreadPool threadPool = mock(ThreadPool.class);
@@ -148,12 +141,8 @@
             threadPool,
             metadataCreateIndexService,
             mock(ActionFilters.class),
-<<<<<<< HEAD
             SYSTEM_INDICES,
             projectResolver
-=======
-            SYSTEM_INDICES
->>>>>>> 6315b8a8
         );
     }
 
