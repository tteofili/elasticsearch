--- conflicted
+++ resolved
@@ -300,13 +300,8 @@
             upgradedMetadata.put(newMetadata, false);
         }
         // upgrade current templates
-<<<<<<< HEAD
-        if (applyPluginUpgraders(
+        if (applyPluginTemplateUpgraders(
             metadata.getProject().templates(),
-=======
-        if (applyPluginTemplateUpgraders(
-            metadata.getTemplates(),
->>>>>>> 058be969
             metadataUpgrader.indexTemplateMetadataUpgraders,
             upgradedMetadata::removeTemplate,
             (s, indexTemplateMetadata) -> upgradedMetadata.put(indexTemplateMetadata)
@@ -314,12 +309,12 @@
             changed = true;
         }
         // upgrade custom metadata
-        for (Map.Entry<String, UnaryOperator<Metadata.Custom>> entry : metadataUpgrader.customMetadataUpgraders.entrySet()) {
+        for (Map.Entry<String, UnaryOperator<Metadata.ProjectCustom>> entry : metadataUpgrader.customMetadataUpgraders.entrySet()) {
             String type = entry.getKey();
-            Function<Metadata.Custom, Metadata.Custom> upgrader = entry.getValue();
-            Metadata.Custom original = metadata.custom(type);
+            Function<Metadata.ProjectCustom, Metadata.ProjectCustom> upgrader = entry.getValue();
+            Metadata.ProjectCustom original = metadata.getProject().custom(type);
             if (original != null) {
-                Metadata.Custom upgraded = upgrader.apply(original);
+                Metadata.ProjectCustom upgraded = upgrader.apply(original);
                 if (upgraded.equals(original) == false) {
                     upgradedMetadata.putCustom(type, upgraded);
                     changed = true;
