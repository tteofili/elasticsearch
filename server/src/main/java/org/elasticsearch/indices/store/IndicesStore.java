--- conflicted
+++ resolved
@@ -157,7 +157,6 @@
                 }
             }
 
-<<<<<<< HEAD
             for (IndexRoutingTable indexRoutingTable : routingTable) {
                 // Note, closed indices will not have any routing information, so won't be deleted
                 for (int i = 0; i < indexRoutingTable.size(); i++) {
@@ -181,8 +180,12 @@
                         );
                         switch (shardDeletionCheckResult) {
                             case FOLDER_FOUND_CAN_DELETE:
+                                var clusterState = event.state();
+                                var clusterName = clusterState.getClusterName();
+                                var nodes = clusterState.nodes();
+                                var clusterStateVersion = clusterState.getVersion();
                                 indicesClusterStateService.onClusterStateShardsClosed(
-                                    () -> deleteShardIfExistElseWhere(event.state(), indexShardRoutingTable)
+                                    () -> deleteShardIfExistElseWhere(clusterName, nodes, clusterStateVersion, indexShardRoutingTable)
                                 );
                                 break;
                             case NO_FOLDER_FOUND:
@@ -194,44 +197,6 @@
                             default:
                                 assert false : "unknown shard deletion check result: " + shardDeletionCheckResult;
                         }
-=======
-        for (IndexRoutingTable indexRoutingTable : routingTable) {
-            // Note, closed indices will not have any routing information, so won't be deleted
-            for (int i = 0; i < indexRoutingTable.size(); i++) {
-                IndexShardRoutingTable indexShardRoutingTable = indexRoutingTable.shard(i);
-                ShardId shardId = indexShardRoutingTable.shardId();
-                if (folderNotFoundCache.contains(shardId) == false && shardCanBeDeleted(localNodeId, indexShardRoutingTable)) {
-                    IndexService indexService = indicesService.indexService(indexRoutingTable.getIndex());
-                    final IndexSettings indexSettings;
-                    if (indexService == null) {
-                        IndexMetadata indexMetadata = event.state().getMetadata().getIndexSafe(indexRoutingTable.getIndex());
-                        indexSettings = new IndexSettings(indexMetadata, settings);
-                    } else {
-                        indexSettings = indexService.getIndexSettings();
-                    }
-                    IndicesService.ShardDeletionCheckResult shardDeletionCheckResult = indicesService.canDeleteShardContent(
-                        shardId,
-                        indexSettings
-                    );
-                    switch (shardDeletionCheckResult) {
-                        case FOLDER_FOUND_CAN_DELETE:
-                            var clusterState = event.state();
-                            var clusterName = clusterState.getClusterName();
-                            var nodes = clusterState.nodes();
-                            var clusterStateVersion = clusterState.getVersion();
-                            indicesClusterStateService.onClusterStateShardsClosed(
-                                () -> deleteShardIfExistElseWhere(clusterName, nodes, clusterStateVersion, indexShardRoutingTable)
-                            );
-                            break;
-                        case NO_FOLDER_FOUND:
-                            folderNotFoundCache.add(shardId);
-                            break;
-                        case STILL_ALLOCATED:
-                            // nothing to do
-                            break;
-                        default:
-                            assert false : "unknown shard deletion check result: " + shardDeletionCheckResult;
->>>>>>> 47352604
                     }
                 }
             }
