/*
 * Copyright Elasticsearch B.V. and/or licensed to Elasticsearch B.V. under one
 * or more contributor license agreements. Licensed under the "Elastic License
 * 2.0", the "GNU Affero General Public License v3.0 only", and the "Server Side
 * Public License v 1"; you may not use this file except in compliance with, at
 * your election, the "Elastic License 2.0", the "GNU Affero General Public
 * License v3.0 only", or the "Server Side Public License, v 1".
 */

package org.elasticsearch.index.codec;

import org.apache.lucene.codecs.DocValuesFormat;
import org.apache.lucene.codecs.KnnVectorsFormat;
import org.apache.lucene.codecs.PostingsFormat;
import org.apache.lucene.codecs.lucene90.Lucene90DocValuesFormat;
import org.apache.lucene.codecs.lucene99.Lucene99HnswVectorsFormat;
import org.elasticsearch.common.util.BigArrays;
import org.elasticsearch.common.util.FeatureFlag;
import org.elasticsearch.index.IndexMode;
import org.elasticsearch.index.IndexSettings;
import org.elasticsearch.index.IndexVersions;
import org.elasticsearch.index.codec.bloomfilter.ES87BloomFilterPostingsFormat;
import org.elasticsearch.index.codec.postings.ES812PostingsFormat;
import org.elasticsearch.index.codec.tsdb.es819.ES819TSDBDocValuesFormat;
import org.elasticsearch.index.mapper.CompletionFieldMapper;
import org.elasticsearch.index.mapper.IdFieldMapper;
import org.elasticsearch.index.mapper.Mapper;
import org.elasticsearch.index.mapper.MapperService;
import org.elasticsearch.index.mapper.vectors.DenseVectorFieldMapper;

/**
 * Class that encapsulates the logic of figuring out the most appropriate file format for a given field, across postings, doc values and
 * vectors.
 */
public class PerFieldFormatSupplier {
    public static final FeatureFlag USE_DEFAULT_LUCENE_POSTINGS_FORMAT = new FeatureFlag("use_default_lucene_postings_format");

    private static final DocValuesFormat docValuesFormat = new Lucene90DocValuesFormat();
    private static final KnnVectorsFormat knnVectorsFormat = new Lucene99HnswVectorsFormat();
    private static final ES819TSDBDocValuesFormat tsdbDocValuesFormat = new ES819TSDBDocValuesFormat();
    private static final ES812PostingsFormat es812PostingsFormat = new ES812PostingsFormat();
    private static final PostingsFormat completionPostingsFormat = PostingsFormat.forName("Completion101");

    private final ES87BloomFilterPostingsFormat bloomFilterPostingsFormat;
    private final MapperService mapperService;

    private final PostingsFormat defaultPostingsFormat;

    public PerFieldFormatSupplier(MapperService mapperService, BigArrays bigArrays) {
        this.mapperService = mapperService;
        this.bloomFilterPostingsFormat = new ES87BloomFilterPostingsFormat(bigArrays, this::internalGetPostingsFormatForField);

        if (mapperService != null
<<<<<<< HEAD
            && useDefaultLucenePostingsFormat
            && mapperService.getIndexSettings().getIndexVersionCreated().onOrAfter(IndexVersions.UPGRADE_TO_LUCENE_10_3_0)
=======
            && USE_DEFAULT_LUCENE_POSTINGS_FORMAT.isEnabled()
            && mapperService.getIndexSettings().getIndexVersionCreated().onOrAfter(IndexVersions.USE_LUCENE101_POSTINGS_FORMAT)
>>>>>>> 444d1486
            && mapperService.getIndexSettings().getMode() == IndexMode.STANDARD) {
            defaultPostingsFormat = Elasticsearch92Lucene103Codec.DEFAULT_POSTINGS_FORMAT;
        } else {
            // our own posting format using PFOR
            defaultPostingsFormat = es812PostingsFormat;
        }
    }

    public PostingsFormat getPostingsFormatForField(String field) {
        if (useBloomFilter(field)) {
            return bloomFilterPostingsFormat;
        }
        return internalGetPostingsFormatForField(field);
    }

    private PostingsFormat internalGetPostingsFormatForField(String field) {
        if (mapperService != null) {
            Mapper mapper = mapperService.mappingLookup().getMapper(field);
            if (mapper instanceof CompletionFieldMapper) {
                return completionPostingsFormat;
            }
        }

        return defaultPostingsFormat;
    }

    boolean useBloomFilter(String field) {
        if (mapperService == null) {
            return false;
        }
        IndexSettings indexSettings = mapperService.getIndexSettings();
        if (mapperService.mappingLookup().isDataStreamTimestampFieldEnabled()) {
            // In case for time series indices, the _id isn't randomly generated,
            // but based on dimension fields and timestamp field, so during indexing
            // version/seq_no/term needs to be looked up and having a bloom filter
            // can speed this up significantly.
            return indexSettings.getMode() == IndexMode.TIME_SERIES
                && IdFieldMapper.NAME.equals(field)
                && IndexSettings.BLOOM_FILTER_ID_FIELD_ENABLED_SETTING.get(indexSettings.getSettings());
        } else {
            return IdFieldMapper.NAME.equals(field) && IndexSettings.BLOOM_FILTER_ID_FIELD_ENABLED_SETTING.get(indexSettings.getSettings());
        }
    }

    public KnnVectorsFormat getKnnVectorsFormatForField(String field) {
        if (mapperService != null) {
            Mapper mapper = mapperService.mappingLookup().getMapper(field);
            if (mapper instanceof DenseVectorFieldMapper vectorMapper) {
                return vectorMapper.getKnnVectorsFormatForField(knnVectorsFormat);
            }
        }
        return knnVectorsFormat;
    }

    public DocValuesFormat getDocValuesFormatForField(String field) {
        if (useTSDBDocValuesFormat(field)) {
            return tsdbDocValuesFormat;
        }
        return docValuesFormat;
    }

    boolean useTSDBDocValuesFormat(final String field) {
        if (excludeFields(field)) {
            return false;
        }

        return mapperService != null
            && (isTimeSeriesModeIndex() || isLogsModeIndex())
            && mapperService.getIndexSettings().isES87TSDBCodecEnabled();
    }

    private boolean excludeFields(String fieldName) {
        // Avoid using tsdb codec for fields like _seq_no, _primary_term.
        // But _tsid and _ts_routing_hash should always use the tsdb codec.
        return fieldName.startsWith("_") && fieldName.equals("_tsid") == false && fieldName.equals("_ts_routing_hash") == false;
    }

    private boolean isTimeSeriesModeIndex() {
        return mapperService != null && IndexMode.TIME_SERIES == mapperService.getIndexSettings().getMode();
    }

    private boolean isLogsModeIndex() {
        return mapperService != null && IndexMode.LOGSDB == mapperService.getIndexSettings().getMode();
    }

}<|MERGE_RESOLUTION|>--- conflicted
+++ resolved
@@ -51,13 +51,8 @@
         this.bloomFilterPostingsFormat = new ES87BloomFilterPostingsFormat(bigArrays, this::internalGetPostingsFormatForField);
 
         if (mapperService != null
-<<<<<<< HEAD
-            && useDefaultLucenePostingsFormat
+            && USE_DEFAULT_LUCENE_POSTINGS_FORMAT.isEnabled()
             && mapperService.getIndexSettings().getIndexVersionCreated().onOrAfter(IndexVersions.UPGRADE_TO_LUCENE_10_3_0)
-=======
-            && USE_DEFAULT_LUCENE_POSTINGS_FORMAT.isEnabled()
-            && mapperService.getIndexSettings().getIndexVersionCreated().onOrAfter(IndexVersions.USE_LUCENE101_POSTINGS_FORMAT)
->>>>>>> 444d1486
             && mapperService.getIndexSettings().getMode() == IndexMode.STANDARD) {
             defaultPostingsFormat = Elasticsearch92Lucene103Codec.DEFAULT_POSTINGS_FORMAT;
         } else {
