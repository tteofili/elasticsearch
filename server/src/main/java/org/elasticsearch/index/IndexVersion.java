--- conflicted
+++ resolved
@@ -53,99 +53,6 @@
  */
 public record IndexVersion(int id, Version luceneVersion) implements VersionId<IndexVersion>, ToXContentFragment {
 
-<<<<<<< HEAD
-    /*
-     * NOTE: IntelliJ lies!
-     * This map is used during class construction, referenced by the registerIndexVersion method.
-     * When all the index version constants have been registered, the map is cleared & never touched again.
-     */
-    @SuppressWarnings("UnusedAssignment")
-    static TreeSet<Integer> IDS = new TreeSet<>();
-
-    private static IndexVersion def(int id, Version luceneVersion) {
-        if (IDS == null) throw new IllegalStateException("The IDS map needs to be present to call this method");
-
-        if (IDS.add(id) == false) {
-            throw new IllegalArgumentException("Version id " + id + " defined twice");
-        }
-        if (id < IDS.last()) {
-            throw new IllegalArgumentException("Version id " + id + " is not defined in the right location. Keep constants sorted");
-        }
-        return new IndexVersion(id, luceneVersion);
-    }
-
-    public static final IndexVersion ZERO = def(0, Version.LATEST);
-    public static final IndexVersion V_7_0_0 = def(7_00_00_99, Version.LUCENE_8_0_0);
-    public static final IndexVersion V_7_1_0 = def(7_01_00_99, Version.LUCENE_8_0_0);
-    public static final IndexVersion V_7_2_0 = def(7_02_00_99, Version.LUCENE_8_0_0);
-    public static final IndexVersion V_7_2_1 = def(7_02_01_99, Version.LUCENE_8_0_0);
-    public static final IndexVersion V_7_3_0 = def(7_03_00_99, Version.LUCENE_8_1_0);
-    public static final IndexVersion V_7_4_0 = def(7_04_00_99, Version.LUCENE_8_2_0);
-    public static final IndexVersion V_7_5_0 = def(7_05_00_99, Version.LUCENE_8_3_0);
-    public static final IndexVersion V_7_5_2 = def(7_05_02_99, Version.LUCENE_8_3_0);
-    public static final IndexVersion V_7_6_0 = def(7_06_00_99, Version.LUCENE_8_4_0);
-    public static final IndexVersion V_7_7_0 = def(7_07_00_99, Version.LUCENE_8_5_1);
-    public static final IndexVersion V_7_8_0 = def(7_08_00_99, Version.LUCENE_8_5_1);
-    public static final IndexVersion V_7_9_0 = def(7_09_00_99, Version.LUCENE_8_6_0);
-    public static final IndexVersion V_7_10_0 = def(7_10_00_99, Version.LUCENE_8_7_0);
-    public static final IndexVersion V_7_11_0 = def(7_11_00_99, Version.LUCENE_8_7_0);
-    public static final IndexVersion V_7_12_0 = def(7_12_00_99, Version.LUCENE_8_8_0);
-    public static final IndexVersion V_7_13_0 = def(7_13_00_99, Version.LUCENE_8_8_2);
-    public static final IndexVersion V_7_14_0 = def(7_14_00_99, Version.LUCENE_8_9_0);
-    public static final IndexVersion V_7_15_0 = def(7_15_00_99, Version.LUCENE_8_9_0);
-    public static final IndexVersion V_7_16_0 = def(7_16_00_99, Version.LUCENE_8_10_1);
-    public static final IndexVersion V_7_17_0 = def(7_17_00_99, Version.LUCENE_8_11_1);
-    public static final IndexVersion V_8_0_0 = def(8_00_00_99, Version.LUCENE_9_0_0);
-    public static final IndexVersion V_8_1_0 = def(8_01_00_99, Version.LUCENE_9_0_0);
-    public static final IndexVersion V_8_2_0 = def(8_02_00_99, Version.LUCENE_9_1_0);
-    public static final IndexVersion V_8_3_0 = def(8_03_00_99, Version.LUCENE_9_2_0);
-    public static final IndexVersion V_8_4_0 = def(8_04_00_99, Version.LUCENE_9_3_0);
-    public static final IndexVersion V_8_5_0 = def(8_05_00_99, Version.LUCENE_9_4_1);
-    public static final IndexVersion V_8_6_0 = def(8_06_00_99, Version.LUCENE_9_4_2);
-    public static final IndexVersion V_8_7_0 = def(8_07_00_99, Version.LUCENE_9_5_0);
-    public static final IndexVersion V_8_8_0 = def(8_08_00_99, Version.LUCENE_9_6_0);
-    public static final IndexVersion V_8_8_2 = def(8_08_02_99, Version.LUCENE_9_6_0);
-    public static final IndexVersion V_8_9_0 = def(8_09_00_99, Version.LUCENE_9_7_0);
-    public static final IndexVersion V_8_9_1 = def(8_09_01_99, Version.LUCENE_9_7_0);
-    public static final IndexVersion V_8_10_0 = def(8_10_00_99, Version.LUCENE_9_7_0);
-
-    /*
-     * READ THE COMMENT BELOW THIS BLOCK OF DECLARATIONS BEFORE ADDING NEW INDEX VERSIONS
-     * Detached index versions added below here.
-     */
-    public static final IndexVersion FIRST_DETACHED_INDEX_VERSION = def(8_500_000, Version.LUCENE_9_7_0);
-    public static final IndexVersion NEW_SPARSE_VECTOR = def(8_500_001, Version.LUCENE_9_7_0);
-    public static final IndexVersion SPARSE_VECTOR_IN_FIELD_NAMES_SUPPORT = def(8_500_002, Version.LUCENE_9_7_0);
-    public static final IndexVersion UPGRADE_LUCENE_9_8 = def(8_500_003, Version.LUCENE_9_8_0);
-
-    public static final IndexVersion UPGRADE_TO_LUCENE_9_9 = def(8_500_010, Version.LUCENE_9_9_0);
-    /*
-     * STOP! READ THIS FIRST! No, really,
-     *        ____ _____ ___  ____  _        ____  _____    _    ____    _____ _   _ ___ ____    _____ ___ ____  ____ _____ _
-     *       / ___|_   _/ _ \|  _ \| |      |  _ \| ____|  / \  |  _ \  |_   _| | | |_ _/ ___|  |  ___|_ _|  _ \/ ___|_   _| |
-     *       \___ \ | || | | | |_) | |      | |_) |  _|   / _ \ | | | |   | | | |_| || |\___ \  | |_   | || |_) \___ \ | | | |
-     *        ___) || || |_| |  __/|_|      |  _ <| |___ / ___ \| |_| |   | | |  _  || | ___) | |  _|  | ||  _ < ___) || | |_|
-     *       |____/ |_| \___/|_|   (_)      |_| \_\_____/_/   \_\____/    |_| |_| |_|___|____/  |_|   |___|_| \_\____/ |_| (_)
-     *
-     * A new index version should be added EVERY TIME a change is made to index metadata or data storage.
-     * Each index version should only be used in a single merged commit (apart from the BwC versions copied from o.e.Version, ≤V_8_11_0).
-     *
-     * To add a new index version, add a new constant at the bottom of the list, above this comment, which is one greater than the
-     * current highest version id. Use a descriptive constant name. Don't add other lines, comments, etc.
-     *
-     * REVERTING AN INDEX VERSION
-     *
-     * If you revert a commit with an index version change, you MUST ensure there is a NEW index version representing the reverted
-     * change. DO NOT let the index version go backwards, it must ALWAYS be incremented.
-     *
-     * DETERMINING TRANSPORT VERSIONS FROM GIT HISTORY
-     *
-     * TODO after the release of v8.11.0, copy the instructions about using git to track the history of versions from TransportVersion.java
-     * (the example commands won't make sense until at least 8.11.0 is released)
-     */
-
-=======
->>>>>>> 482cf3b6
     private static class CurrentHolder {
         private static final IndexVersion CURRENT = findCurrent();
 
