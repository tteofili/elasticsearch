/*
 * Copyright Elasticsearch B.V. and/or licensed to Elasticsearch B.V. under one
 * or more contributor license agreements. Licensed under the "Elastic License
 * 2.0", the "GNU Affero General Public License v3.0 only", and the "Server Side
 * Public License v 1"; you may not use this file except in compliance with, at
 * your election, the "Elastic License 2.0", the "GNU Affero General Public
 * License v3.0 only", or the "Server Side Public License, v 1".
 */

package org.elasticsearch.index.mapper.vectors;

import org.apache.lucene.codecs.KnnVectorsFormat;
import org.apache.lucene.codecs.KnnVectorsReader;
import org.apache.lucene.codecs.KnnVectorsWriter;
import org.apache.lucene.codecs.lucene99.Lucene99HnswVectorsFormat;
import org.apache.lucene.document.BinaryDocValuesField;
import org.apache.lucene.document.Field;
import org.apache.lucene.document.FieldType;
import org.apache.lucene.document.FloatDocValuesField;
import org.apache.lucene.document.KnnByteVectorField;
import org.apache.lucene.document.KnnFloatVectorField;
import org.apache.lucene.index.BinaryDocValues;
import org.apache.lucene.index.ByteVectorValues;
import org.apache.lucene.index.FilterLeafReader;
import org.apache.lucene.index.FloatVectorValues;
import org.apache.lucene.index.KnnVectorValues;
import org.apache.lucene.index.LeafReader;
import org.apache.lucene.index.NumericDocValues;
import org.apache.lucene.index.SegmentReadState;
import org.apache.lucene.index.SegmentWriteState;
import org.apache.lucene.index.VectorEncoding;
import org.apache.lucene.index.VectorSimilarityFunction;
import org.apache.lucene.search.FieldExistsQuery;
import org.apache.lucene.search.PatienceKnnVectorQuery;
import org.apache.lucene.search.Query;
import org.apache.lucene.search.join.BitSetProducer;
import org.apache.lucene.search.knn.KnnSearchStrategy;
import org.apache.lucene.util.BitUtil;
import org.apache.lucene.util.BytesRef;
import org.apache.lucene.util.VectorUtil;
import org.elasticsearch.common.ParsingException;
import org.elasticsearch.common.settings.Setting;
import org.elasticsearch.common.xcontent.support.XContentMapValues;
import org.elasticsearch.features.NodeFeature;
import org.elasticsearch.index.IndexVersion;
import org.elasticsearch.index.IndexVersions;
import org.elasticsearch.index.codec.vectors.ES813FlatVectorFormat;
import org.elasticsearch.index.codec.vectors.ES813Int8FlatVectorFormat;
import org.elasticsearch.index.codec.vectors.ES814HnswScalarQuantizedVectorsFormat;
import org.elasticsearch.index.codec.vectors.ES815BitFlatVectorFormat;
import org.elasticsearch.index.codec.vectors.ES815HnswBitVectorsFormat;
import org.elasticsearch.index.codec.vectors.es818.ES818BinaryQuantizedVectorsFormat;
import org.elasticsearch.index.codec.vectors.es818.ES818HnswBinaryQuantizedVectorsFormat;
import org.elasticsearch.index.fielddata.FieldDataContext;
import org.elasticsearch.index.fielddata.IndexFieldData;
import org.elasticsearch.index.mapper.ArraySourceValueFetcher;
import org.elasticsearch.index.mapper.DocumentParserContext;
import org.elasticsearch.index.mapper.FieldMapper;
import org.elasticsearch.index.mapper.MappedFieldType;
import org.elasticsearch.index.mapper.Mapper;
import org.elasticsearch.index.mapper.MapperBuilderContext;
import org.elasticsearch.index.mapper.MapperParsingException;
import org.elasticsearch.index.mapper.MappingParser;
import org.elasticsearch.index.mapper.SimpleMappedFieldType;
import org.elasticsearch.index.mapper.SourceLoader;
import org.elasticsearch.index.mapper.TextSearchInfo;
import org.elasticsearch.index.mapper.ValueFetcher;
import org.elasticsearch.index.query.SearchExecutionContext;
import org.elasticsearch.search.DocValueFormat;
import org.elasticsearch.search.aggregations.support.CoreValuesSourceType;
import org.elasticsearch.search.vectors.DenseVectorQuery;
import org.elasticsearch.search.vectors.ESDiversifyingChildrenByteKnnVectorQuery;
import org.elasticsearch.search.vectors.ESDiversifyingChildrenFloatKnnVectorQuery;
import org.elasticsearch.search.vectors.ESKnnByteVectorQuery;
import org.elasticsearch.search.vectors.ESKnnFloatVectorQuery;
import org.elasticsearch.search.vectors.RescoreKnnVectorQuery;
import org.elasticsearch.search.vectors.VectorData;
import org.elasticsearch.search.vectors.VectorSimilarityQuery;
import org.elasticsearch.xcontent.ToXContent;
import org.elasticsearch.xcontent.ToXContentObject;
import org.elasticsearch.xcontent.XContentBuilder;
import org.elasticsearch.xcontent.XContentParser;
import org.elasticsearch.xcontent.XContentParser.Token;

import java.io.IOException;
import java.nio.ByteBuffer;
import java.nio.ByteOrder;
import java.time.ZoneId;
import java.util.Arrays;
import java.util.HexFormat;
import java.util.Locale;
import java.util.Map;
import java.util.Objects;
import java.util.Optional;
import java.util.function.Function;
import java.util.function.Supplier;
import java.util.stream.Stream;

import static org.elasticsearch.cluster.metadata.IndexMetadata.SETTING_INDEX_VERSION_CREATED;
import static org.elasticsearch.common.Strings.format;
import static org.elasticsearch.common.xcontent.XContentParserUtils.ensureExpectedToken;

/**
 * A {@link FieldMapper} for indexing a dense vector of floats.
 */
public class DenseVectorFieldMapper extends FieldMapper {
    public static final String COSINE_MAGNITUDE_FIELD_SUFFIX = "._magnitude";
    private static final float EPS = 1e-3f;
    public static final int BBQ_MIN_DIMS = 64;

    public static boolean isNotUnitVector(float magnitude) {
        return Math.abs(magnitude - 1.0f) > EPS;
    }

    /**
     * The heuristic to utilize when executing a filtered search against vectors indexed in an HNSW graph.
     */
    public enum FilterHeuristic {
        /**
         * This heuristic searches the entire graph, doing vector comparisons in all immediate neighbors
         * but only collects vectors that match the filtering criteria.
         */
        FANOUT {
            static final KnnSearchStrategy FANOUT_STRATEGY = new KnnSearchStrategy.Hnsw(0);

            @Override
            public KnnSearchStrategy getKnnSearchStrategy() {
                return FANOUT_STRATEGY;
            }
        },
        /**
         * This heuristic will only compare vectors that match the filtering criteria.
         */
        ACORN {
            static final KnnSearchStrategy ACORN_STRATEGY = new KnnSearchStrategy.Hnsw(60);

            @Override
            public KnnSearchStrategy getKnnSearchStrategy() {
                return ACORN_STRATEGY;
            }
        };

        public abstract KnnSearchStrategy getKnnSearchStrategy();
    }

    public static final Setting<FilterHeuristic> HNSW_FILTER_HEURISTIC = Setting.enumSetting(FilterHeuristic.class, s -> {
        IndexVersion version = SETTING_INDEX_VERSION_CREATED.get(s);
        if (version.onOrAfter(IndexVersions.DEFAULT_TO_ACORN_HNSW_FILTER_HEURISTIC)) {
            return FilterHeuristic.ACORN.toString();
        }
        return FilterHeuristic.FANOUT.toString();
    },
        "index.dense_vector.hnsw_filter_heuristic",
        fh -> {},
        Setting.Property.IndexScope,
        Setting.Property.ServerlessPublic,
        Setting.Property.Dynamic
    );

    private static boolean hasRescoreIndexVersion(IndexVersion version) {
        return version.onOrAfter(IndexVersions.ADD_RESCORE_PARAMS_TO_QUANTIZED_VECTORS)
            || version.between(IndexVersions.ADD_RESCORE_PARAMS_TO_QUANTIZED_VECTORS_BACKPORT_8_X, IndexVersions.UPGRADE_TO_LUCENE_10_0_0);
    }

    private static boolean allowsZeroRescore(IndexVersion version) {
        return version.onOrAfter(IndexVersions.RESCORE_PARAMS_ALLOW_ZERO_TO_QUANTIZED_VECTORS)
            || version.between(
                IndexVersions.RESCORE_PARAMS_ALLOW_ZERO_TO_QUANTIZED_VECTORS_BACKPORT_8_X,
                IndexVersions.UPGRADE_TO_LUCENE_10_0_0
            );
    }

    private static boolean defaultOversampleForBBQ(IndexVersion version) {
        return version.onOrAfter(IndexVersions.DEFAULT_OVERSAMPLE_VALUE_FOR_BBQ)
            || version.between(IndexVersions.DEFAULT_OVERSAMPLE_VALUE_FOR_BBQ_BACKPORT_8_X, IndexVersions.UPGRADE_TO_LUCENE_10_0_0);
    }

    public static final IndexVersion MAGNITUDE_STORED_INDEX_VERSION = IndexVersions.V_7_5_0;
    public static final IndexVersion INDEXED_BY_DEFAULT_INDEX_VERSION = IndexVersions.FIRST_DETACHED_INDEX_VERSION;
    public static final IndexVersion NORMALIZE_COSINE = IndexVersions.NORMALIZED_VECTOR_COSINE;
    public static final IndexVersion DEFAULT_TO_INT8 = IndexVersions.DEFAULT_DENSE_VECTOR_TO_INT8_HNSW;
    public static final IndexVersion LITTLE_ENDIAN_FLOAT_STORED_INDEX_VERSION = IndexVersions.V_8_9_0;

    public static final NodeFeature RESCORE_VECTOR_QUANTIZED_VECTOR_MAPPING = new NodeFeature("mapper.dense_vector.rescore_vector");
    public static final NodeFeature RESCORE_ZERO_VECTOR_QUANTIZED_VECTOR_MAPPING = new NodeFeature(
        "mapper.dense_vector.rescore_zero_vector"
    );
    public static final NodeFeature USE_DEFAULT_OVERSAMPLE_VALUE_FOR_BBQ = new NodeFeature(
        "mapper.dense_vector.default_oversample_value_for_bbq"
    );

    public static final String CONTENT_TYPE = "dense_vector";
    public static final short MAX_DIMS_COUNT = 4096; // maximum allowed number of dimensions
    public static final int MAX_DIMS_COUNT_BIT = 4096 * Byte.SIZE; // maximum allowed number of dimensions

    public static final short MIN_DIMS_FOR_DYNAMIC_FLOAT_MAPPING = 128; // minimum number of dims for floats to be dynamically mapped to
                                                                        // vector
    public static final int MAGNITUDE_BYTES = 4;
    public static final int OVERSAMPLE_LIMIT = 10_000; // Max oversample allowed
    public static final float DEFAULT_OVERSAMPLE = 3.0F; // Default oversample value

    private static DenseVectorFieldMapper toType(FieldMapper in) {
        return (DenseVectorFieldMapper) in;
    }

    public static class Builder extends FieldMapper.Builder {

        private final Parameter<ElementType> elementType = new Parameter<>("element_type", false, () -> ElementType.FLOAT, (n, c, o) -> {
            ElementType elementType = namesToElementType.get((String) o);
            if (elementType == null) {
                throw new MapperParsingException("invalid element_type [" + o + "]; available types are " + namesToElementType.keySet());
            }
            return elementType;
        }, m -> toType(m).fieldType().elementType, XContentBuilder::field, Objects::toString);

        // This is defined as updatable because it can be updated once, from [null] to a valid dim size,
        // by a dynamic mapping update. Once it has been set, however, the value cannot be changed.
        private final Parameter<Integer> dims = new Parameter<>("dims", true, () -> null, (n, c, o) -> {
            if (o instanceof Integer == false) {
                throw new MapperParsingException("Property [dims] on field [" + n + "] must be an integer but got [" + o + "]");
            }

            return XContentMapValues.nodeIntegerValue(o);
        }, m -> toType(m).fieldType().dims, XContentBuilder::field, Objects::toString).setSerializerCheck((id, ic, v) -> v != null)
            .setMergeValidator((previous, current, c) -> previous == null || Objects.equals(previous, current))
            .addValidator(dims -> {
                if (dims == null) {
                    return;
                }
                int maxDims = elementType.getValue() == ElementType.BIT ? MAX_DIMS_COUNT_BIT : MAX_DIMS_COUNT;
                int minDims = elementType.getValue() == ElementType.BIT ? Byte.SIZE : 1;
                if (dims < minDims || dims > maxDims) {
                    throw new MapperParsingException(
                        "The number of dimensions should be in the range [" + minDims + ", " + maxDims + "] but was [" + dims + "]"
                    );
                }
                if (elementType.getValue() == ElementType.BIT) {
                    if (dims % Byte.SIZE != 0) {
                        throw new MapperParsingException("The number of dimensions for should be a multiple of 8 but was [" + dims + "]");
                    }
                }
            });
        private final Parameter<VectorSimilarity> similarity;

        private final Parameter<IndexOptions> indexOptions;

        private final Parameter<Boolean> indexed;
        private final Parameter<Map<String, String>> meta = Parameter.metaParam();

        final IndexVersion indexVersionCreated;

        public Builder(String name, IndexVersion indexVersionCreated) {
            super(name);
            this.indexVersionCreated = indexVersionCreated;
            final boolean indexedByDefault = indexVersionCreated.onOrAfter(INDEXED_BY_DEFAULT_INDEX_VERSION);
            final boolean defaultInt8Hnsw = indexVersionCreated.onOrAfter(IndexVersions.DEFAULT_DENSE_VECTOR_TO_INT8_HNSW);
            this.indexed = Parameter.indexParam(m -> toType(m).fieldType().indexed, indexedByDefault);
            if (indexedByDefault) {
                // Only serialize on newer index versions to prevent breaking existing indices when upgrading
                this.indexed.alwaysSerialize();
            }
            this.similarity = Parameter.enumParam(
                "similarity",
                false,
                m -> toType(m).fieldType().similarity,
                (Supplier<VectorSimilarity>) () -> {
                    if (indexedByDefault && indexed.getValue()) {
                        return elementType.getValue() == ElementType.BIT ? VectorSimilarity.L2_NORM : VectorSimilarity.COSINE;
                    }
                    return null;
                },
                VectorSimilarity.class
            ).acceptsNull().setSerializerCheck((id, ic, v) -> v != null).addValidator(vectorSim -> {
                if (vectorSim == null) {
                    return;
                }
                if (elementType.getValue() == ElementType.BIT && vectorSim != VectorSimilarity.L2_NORM) {
                    throw new IllegalArgumentException(
                        "The [" + VectorSimilarity.L2_NORM + "] similarity is the only supported similarity for bit vectors"
                    );
                }
            });
            this.indexOptions = new Parameter<>(
                "index_options",
                true,
                () -> defaultInt8Hnsw && elementType.getValue() == ElementType.FLOAT && this.indexed.getValue()
                    ? new Int8HnswIndexOptions(
                        Lucene99HnswVectorsFormat.DEFAULT_MAX_CONN,
                        Lucene99HnswVectorsFormat.DEFAULT_BEAM_WIDTH,
                        null,
                        null
                    )
                    : null,
                (n, c, o) -> o == null ? null : parseIndexOptions(n, o, indexVersionCreated),
                m -> toType(m).indexOptions,
                (b, n, v) -> {
                    if (v != null) {
                        b.field(n, v);
                    }
                },
                Objects::toString
            ).setSerializerCheck((id, ic, v) -> v != null).addValidator(v -> {
                if (v != null && dims.isConfigured() && dims.get() != null) {
                    v.validateDimension(dims.get());
                }
                if (v != null) {
                    v.validateElementType(elementType.getValue());
                }
            })
                .acceptsNull()
                .setMergeValidator(
                    (previous, current, c) -> previous == null
                        || current == null
                        || Objects.equals(previous, current)
                        || previous.updatableTo(current)
                );
            if (defaultInt8Hnsw) {
                this.indexOptions.alwaysSerialize();
            }
            this.indexed.addValidator(v -> {
                if (v) {
                    if (similarity.getValue() == null) {
                        throw new IllegalArgumentException("Field [index] requires field [similarity] to be configured and not null");
                    }
                } else {
                    if (similarity.isConfigured() && similarity.getValue() != null) {
                        throw new IllegalArgumentException(
                            "Field [similarity] can only be specified for a field of type [dense_vector] when it is indexed"
                        );
                    }
                    if (indexOptions.isConfigured() && indexOptions.getValue() != null) {
                        throw new IllegalArgumentException(
                            "Field [index_options] can only be specified for a field of type [dense_vector] when it is indexed"
                        );
                    }
                }
            });
        }

        @Override
        protected Parameter<?>[] getParameters() {
            return new Parameter<?>[] { elementType, dims, indexed, similarity, indexOptions, meta };
        }

        public Builder similarity(VectorSimilarity vectorSimilarity) {
            similarity.setValue(vectorSimilarity);
            return this;
        }

        public Builder dimensions(int dimensions) {
            this.dims.setValue(dimensions);
            return this;
        }

        public Builder elementType(ElementType elementType) {
            this.elementType.setValue(elementType);
            return this;
        }

        public Builder indexOptions(IndexOptions indexOptions) {
            this.indexOptions.setValue(indexOptions);
            return this;
        }

        @Override
        public DenseVectorFieldMapper build(MapperBuilderContext context) {
            // Validate again here because the dimensions or element type could have been set programmatically,
            // which affects index option validity
            validate();
            return new DenseVectorFieldMapper(
                leafName(),
                new DenseVectorFieldType(
                    context.buildFullName(leafName()),
                    indexVersionCreated,
                    elementType.getValue(),
                    dims.getValue(),
                    indexed.getValue(),
                    similarity.getValue(),
                    indexOptions.getValue(),
                    meta.getValue()
                ),
                builderParams(this, context),
                indexOptions.getValue(),
                indexVersionCreated
            );
        }
    }

    public enum ElementType {

        BYTE {

            @Override
            public String toString() {
                return "byte";
            }

            @Override
            public void writeValue(ByteBuffer byteBuffer, float value) {
                byteBuffer.put((byte) value);
            }

            @Override
            public void readAndWriteValue(ByteBuffer byteBuffer, XContentBuilder b) throws IOException {
                b.value(byteBuffer.get());
            }

            private KnnByteVectorField createKnnVectorField(String name, byte[] vector, VectorSimilarityFunction function) {
                if (vector == null) {
                    throw new IllegalArgumentException("vector value must not be null");
                }
                FieldType denseVectorFieldType = new FieldType();
                denseVectorFieldType.setVectorAttributes(vector.length, VectorEncoding.BYTE, function);
                denseVectorFieldType.freeze();
                return new KnnByteVectorField(name, vector, denseVectorFieldType);
            }

            @Override
            IndexFieldData.Builder fielddataBuilder(DenseVectorFieldType denseVectorFieldType, FieldDataContext fieldDataContext) {
                return new VectorIndexFieldData.Builder(
                    denseVectorFieldType.name(),
                    CoreValuesSourceType.KEYWORD,
                    denseVectorFieldType.indexVersionCreated,
                    this,
                    denseVectorFieldType.dims,
                    denseVectorFieldType.indexed,
                    r -> r
                );
            }

            @Override
            StringBuilder checkVectorErrors(float[] vector) {
                StringBuilder errors = checkNanAndInfinite(vector);
                if (errors != null) {
                    return errors;
                }

                for (int index = 0; index < vector.length; ++index) {
                    float value = vector[index];

                    if (value % 1.0f != 0.0f) {
                        errors = new StringBuilder(
                            "element_type ["
                                + this
                                + "] vectors only support non-decimal values but found decimal value ["
                                + value
                                + "] at dim ["
                                + index
                                + "];"
                        );
                        break;
                    }

                    if (value < Byte.MIN_VALUE || value > Byte.MAX_VALUE) {
                        errors = new StringBuilder(
                            "element_type ["
                                + this
                                + "] vectors only support integers between ["
                                + Byte.MIN_VALUE
                                + ", "
                                + Byte.MAX_VALUE
                                + "] but found ["
                                + value
                                + "] at dim ["
                                + index
                                + "];"
                        );
                        break;
                    }
                }

                return errors;
            }

            @Override
            void checkVectorMagnitude(
                VectorSimilarity similarity,
                Function<StringBuilder, StringBuilder> appender,
                float squaredMagnitude
            ) {
                StringBuilder errorBuilder = null;

                if (similarity == VectorSimilarity.COSINE && Math.sqrt(squaredMagnitude) == 0.0f) {
                    errorBuilder = new StringBuilder(
                        "The [" + VectorSimilarity.COSINE + "] similarity does not support vectors with zero magnitude."
                    );
                }

                if (errorBuilder != null) {
                    throw new IllegalArgumentException(appender.apply(errorBuilder).toString());
                }
            }

            @Override
            public double computeSquaredMagnitude(VectorData vectorData) {
                return VectorUtil.dotProduct(vectorData.asByteVector(), vectorData.asByteVector());
            }

            private VectorData parseVectorArray(
                DocumentParserContext context,
                int dims,
                IntBooleanConsumer dimChecker,
                VectorSimilarity similarity
            ) throws IOException {
                int index = 0;
                byte[] vector = new byte[dims];
                float squaredMagnitude = 0;
                for (XContentParser.Token token = context.parser().nextToken(); token != Token.END_ARRAY; token = context.parser()
                    .nextToken()) {
                    dimChecker.accept(index, false);
                    ensureExpectedToken(Token.VALUE_NUMBER, token, context.parser());
                    final int value;
                    if (context.parser().numberType() != XContentParser.NumberType.INT) {
                        float floatValue = context.parser().floatValue(true);
                        if (floatValue % 1.0f != 0.0f) {
                            throw new IllegalArgumentException(
                                "element_type ["
                                    + this
                                    + "] vectors only support non-decimal values but found decimal value ["
                                    + floatValue
                                    + "] at dim ["
                                    + index
                                    + "];"
                            );
                        }
                        value = (int) floatValue;
                    } else {
                        value = context.parser().intValue(true);
                    }
                    if (value < Byte.MIN_VALUE || value > Byte.MAX_VALUE) {
                        throw new IllegalArgumentException(
                            "element_type ["
                                + this
                                + "] vectors only support integers between ["
                                + Byte.MIN_VALUE
                                + ", "
                                + Byte.MAX_VALUE
                                + "] but found ["
                                + value
                                + "] at dim ["
                                + index
                                + "];"
                        );
                    }
                    vector[index++] = (byte) value;
                    squaredMagnitude += value * value;
                }
                dimChecker.accept(index, true);
                checkVectorMagnitude(similarity, errorByteElementsAppender(vector), squaredMagnitude);
                return VectorData.fromBytes(vector);
            }

            private VectorData parseHexEncodedVector(
                DocumentParserContext context,
                IntBooleanConsumer dimChecker,
                VectorSimilarity similarity
            ) throws IOException {
                byte[] decodedVector = HexFormat.of().parseHex(context.parser().text());
                dimChecker.accept(decodedVector.length, true);
                VectorData vectorData = VectorData.fromBytes(decodedVector);
                double squaredMagnitude = computeSquaredMagnitude(vectorData);
                checkVectorMagnitude(similarity, errorByteElementsAppender(decodedVector), (float) squaredMagnitude);
                return vectorData;
            }

            @Override
            public VectorData parseKnnVector(
                DocumentParserContext context,
                int dims,
                IntBooleanConsumer dimChecker,
                VectorSimilarity similarity
            ) throws IOException {
                XContentParser.Token token = context.parser().currentToken();
                return switch (token) {
                    case START_ARRAY -> parseVectorArray(context, dims, dimChecker, similarity);
                    case VALUE_STRING -> parseHexEncodedVector(context, dimChecker, similarity);
                    default -> throw new ParsingException(
                        context.parser().getTokenLocation(),
                        format("Unsupported type [%s] for provided value [%s]", token, context.parser().text())
                    );
                };
            }

            @Override
            public void parseKnnVectorAndIndex(DocumentParserContext context, DenseVectorFieldMapper fieldMapper) throws IOException {
                VectorData vectorData = parseKnnVector(context, fieldMapper.fieldType().dims, (i, end) -> {
                    if (end) {
                        fieldMapper.checkDimensionMatches(i, context);
                    } else {
                        fieldMapper.checkDimensionExceeded(i, context);
                    }
                }, fieldMapper.fieldType().similarity);
                Field field = createKnnVectorField(
                    fieldMapper.fieldType().name(),
                    vectorData.asByteVector(),
                    fieldMapper.fieldType().similarity.vectorSimilarityFunction(fieldMapper.indexCreatedVersion, this)
                );
                context.doc().addWithKey(fieldMapper.fieldType().name(), field);
            }

            @Override
            public int getNumBytes(int dimensions) {
                return dimensions;
            }

            @Override
            public ByteBuffer createByteBuffer(IndexVersion indexVersion, int numBytes) {
                return ByteBuffer.wrap(new byte[numBytes]);
            }

            @Override
            public int parseDimensionCount(DocumentParserContext context) throws IOException {
                XContentParser.Token currentToken = context.parser().currentToken();
                return switch (currentToken) {
                    case START_ARRAY -> {
                        int index = 0;
                        for (Token token = context.parser().nextToken(); token != Token.END_ARRAY; token = context.parser().nextToken()) {
                            index++;
                        }
                        yield index;
                    }
                    case VALUE_STRING -> {
                        byte[] decodedVector = HexFormat.of().parseHex(context.parser().text());
                        yield decodedVector.length;
                    }
                    default -> throw new ParsingException(
                        context.parser().getTokenLocation(),
                        format("Unsupported type [%s] for provided value [%s]", currentToken, context.parser().text())
                    );
                };
            }
        },

        FLOAT {

            @Override
            public String toString() {
                return "float";
            }

            @Override
            public void writeValue(ByteBuffer byteBuffer, float value) {
                byteBuffer.putFloat(value);
            }

            @Override
            public void readAndWriteValue(ByteBuffer byteBuffer, XContentBuilder b) throws IOException {
                b.value(byteBuffer.getFloat());
            }

            private KnnFloatVectorField createKnnVectorField(String name, float[] vector, VectorSimilarityFunction function) {
                if (vector == null) {
                    throw new IllegalArgumentException("vector value must not be null");
                }
                FieldType denseVectorFieldType = new FieldType();
                denseVectorFieldType.setVectorAttributes(vector.length, VectorEncoding.FLOAT32, function);
                denseVectorFieldType.freeze();
                return new KnnFloatVectorField(name, vector, denseVectorFieldType);
            }

            @Override
            IndexFieldData.Builder fielddataBuilder(DenseVectorFieldType denseVectorFieldType, FieldDataContext fieldDataContext) {
                return new VectorIndexFieldData.Builder(
                    denseVectorFieldType.name(),
                    CoreValuesSourceType.KEYWORD,
                    denseVectorFieldType.indexVersionCreated,
                    this,
                    denseVectorFieldType.dims,
                    denseVectorFieldType.indexed,
                    denseVectorFieldType.indexVersionCreated.onOrAfter(NORMALIZE_COSINE)
                        && denseVectorFieldType.indexed
                        && denseVectorFieldType.similarity.equals(VectorSimilarity.COSINE) ? r -> new FilterLeafReader(r) {
                            @Override
                            public CacheHelper getCoreCacheHelper() {
                                return r.getCoreCacheHelper();
                            }

                            @Override
                            public CacheHelper getReaderCacheHelper() {
                                return r.getReaderCacheHelper();
                            }

                            @Override
                            public FloatVectorValues getFloatVectorValues(String fieldName) throws IOException {
                                FloatVectorValues values = in.getFloatVectorValues(fieldName);
                                if (values == null) {
                                    return null;
                                }
                                return new DenormalizedCosineFloatVectorValues(
                                    values,
                                    in.getNumericDocValues(fieldName + COSINE_MAGNITUDE_FIELD_SUFFIX)
                                );
                            }
                        } : r -> r
                );
            }

            @Override
            StringBuilder checkVectorErrors(float[] vector) {
                return checkNanAndInfinite(vector);
            }

            @Override
            void checkVectorMagnitude(
                VectorSimilarity similarity,
                Function<StringBuilder, StringBuilder> appender,
                float squaredMagnitude
            ) {
                StringBuilder errorBuilder = null;

                if (Float.isNaN(squaredMagnitude) || Float.isInfinite(squaredMagnitude)) {
                    errorBuilder = new StringBuilder(
                        "NaN or Infinite magnitude detected, this usually means the vector values are too extreme to fit within a float."
                    );
                }
                if (errorBuilder != null) {
                    throw new IllegalArgumentException(appender.apply(errorBuilder).toString());
                }

                if (similarity == VectorSimilarity.DOT_PRODUCT && isNotUnitVector(squaredMagnitude)) {
                    errorBuilder = new StringBuilder(
                        "The [" + VectorSimilarity.DOT_PRODUCT + "] similarity can only be used with unit-length vectors."
                    );
                } else if (similarity == VectorSimilarity.COSINE && Math.sqrt(squaredMagnitude) == 0.0f) {
                    errorBuilder = new StringBuilder(
                        "The [" + VectorSimilarity.COSINE + "] similarity does not support vectors with zero magnitude."
                    );
                }

                if (errorBuilder != null) {
                    throw new IllegalArgumentException(appender.apply(errorBuilder).toString());
                }
            }

            @Override
            public double computeSquaredMagnitude(VectorData vectorData) {
                return VectorUtil.dotProduct(vectorData.asFloatVector(), vectorData.asFloatVector());
            }

            @Override
            public void parseKnnVectorAndIndex(DocumentParserContext context, DenseVectorFieldMapper fieldMapper) throws IOException {
                int index = 0;
                float[] vector = new float[fieldMapper.fieldType().dims];
                float squaredMagnitude = 0;
                for (Token token = context.parser().nextToken(); token != Token.END_ARRAY; token = context.parser().nextToken()) {
                    fieldMapper.checkDimensionExceeded(index, context);
                    ensureExpectedToken(Token.VALUE_NUMBER, token, context.parser());

                    float value = context.parser().floatValue(true);
                    vector[index++] = value;
                    squaredMagnitude += value * value;
                }
                fieldMapper.checkDimensionMatches(index, context);
                checkVectorBounds(vector);
                checkVectorMagnitude(fieldMapper.fieldType().similarity, errorFloatElementsAppender(vector), squaredMagnitude);
                if (fieldMapper.indexCreatedVersion.onOrAfter(NORMALIZE_COSINE)
                    && fieldMapper.fieldType().similarity.equals(VectorSimilarity.COSINE)
                    && isNotUnitVector(squaredMagnitude)) {
                    float length = (float) Math.sqrt(squaredMagnitude);
                    for (int i = 0; i < vector.length; i++) {
                        vector[i] /= length;
                    }
                    final String fieldName = fieldMapper.fieldType().name() + COSINE_MAGNITUDE_FIELD_SUFFIX;
                    Field magnitudeField = new FloatDocValuesField(fieldName, length);
                    context.doc().addWithKey(fieldName, magnitudeField);
                }
                Field field = createKnnVectorField(
                    fieldMapper.fieldType().name(),
                    vector,
                    fieldMapper.fieldType().similarity.vectorSimilarityFunction(fieldMapper.indexCreatedVersion, this)
                );
                context.doc().addWithKey(fieldMapper.fieldType().name(), field);
            }

            @Override
            public VectorData parseKnnVector(
                DocumentParserContext context,
                int dims,
                IntBooleanConsumer dimChecker,
                VectorSimilarity similarity
            ) throws IOException {
                int index = 0;
                float squaredMagnitude = 0;
                float[] vector = new float[dims];
                for (Token token = context.parser().nextToken(); token != Token.END_ARRAY; token = context.parser().nextToken()) {
                    dimChecker.accept(index, false);
                    ensureExpectedToken(Token.VALUE_NUMBER, token, context.parser());
                    float value = context.parser().floatValue(true);
                    vector[index] = value;
                    squaredMagnitude += value * value;
                    index++;
                }
                dimChecker.accept(index, true);
                checkVectorBounds(vector);
                checkVectorMagnitude(similarity, errorFloatElementsAppender(vector), squaredMagnitude);
                return VectorData.fromFloats(vector);
            }

            @Override
            public int getNumBytes(int dimensions) {
                return dimensions * Float.BYTES;
            }

            @Override
            public ByteBuffer createByteBuffer(IndexVersion indexVersion, int numBytes) {
                return indexVersion.onOrAfter(LITTLE_ENDIAN_FLOAT_STORED_INDEX_VERSION)
                    ? ByteBuffer.wrap(new byte[numBytes]).order(ByteOrder.LITTLE_ENDIAN)
                    : ByteBuffer.wrap(new byte[numBytes]);
            }
        },

        BIT {

            @Override
            public String toString() {
                return "bit";
            }

            @Override
            public void writeValue(ByteBuffer byteBuffer, float value) {
                byteBuffer.put((byte) value);
            }

            @Override
            public void readAndWriteValue(ByteBuffer byteBuffer, XContentBuilder b) throws IOException {
                b.value(byteBuffer.get());
            }

            private KnnByteVectorField createKnnVectorField(String name, byte[] vector, VectorSimilarityFunction function) {
                if (vector == null) {
                    throw new IllegalArgumentException("vector value must not be null");
                }
                FieldType denseVectorFieldType = new FieldType();
                denseVectorFieldType.setVectorAttributes(vector.length, VectorEncoding.BYTE, function);
                denseVectorFieldType.freeze();
                return new KnnByteVectorField(name, vector, denseVectorFieldType);
            }

            @Override
            IndexFieldData.Builder fielddataBuilder(DenseVectorFieldType denseVectorFieldType, FieldDataContext fieldDataContext) {
                return new VectorIndexFieldData.Builder(
                    denseVectorFieldType.name(),
                    CoreValuesSourceType.KEYWORD,
                    denseVectorFieldType.indexVersionCreated,
                    this,
                    denseVectorFieldType.dims,
                    denseVectorFieldType.indexed,
                    r -> r
                );
            }

            @Override
            StringBuilder checkVectorErrors(float[] vector) {
                StringBuilder errors = checkNanAndInfinite(vector);
                if (errors != null) {
                    return errors;
                }

                for (int index = 0; index < vector.length; ++index) {
                    float value = vector[index];

                    if (value % 1.0f != 0.0f) {
                        errors = new StringBuilder(
                            "element_type ["
                                + this
                                + "] vectors only support non-decimal values but found decimal value ["
                                + value
                                + "] at dim ["
                                + index
                                + "];"
                        );
                        break;
                    }

                    if (value < Byte.MIN_VALUE || value > Byte.MAX_VALUE) {
                        errors = new StringBuilder(
                            "element_type ["
                                + this
                                + "] vectors only support integers between ["
                                + Byte.MIN_VALUE
                                + ", "
                                + Byte.MAX_VALUE
                                + "] but found ["
                                + value
                                + "] at dim ["
                                + index
                                + "];"
                        );
                        break;
                    }
                }

                return errors;
            }

            @Override
            void checkVectorMagnitude(
                VectorSimilarity similarity,
                Function<StringBuilder, StringBuilder> appender,
                float squaredMagnitude
            ) {}

            @Override
            public double computeSquaredMagnitude(VectorData vectorData) {
                int count = 0;
                int i = 0;
                byte[] byteBits = vectorData.asByteVector();
                for (int upperBound = byteBits.length & -8; i < upperBound; i += 8) {
                    count += Long.bitCount((long) BitUtil.VH_NATIVE_LONG.get(byteBits, i));
                }

                while (i < byteBits.length) {
                    count += Integer.bitCount(byteBits[i] & 255);
                    ++i;
                }
                return count;
            }

            private VectorData parseVectorArray(
                DocumentParserContext context,
                int dims,
                IntBooleanConsumer dimChecker,
                VectorSimilarity similarity
            ) throws IOException {
                int index = 0;
                byte[] vector = new byte[dims / Byte.SIZE];
                for (XContentParser.Token token = context.parser().nextToken(); token != Token.END_ARRAY; token = context.parser()
                    .nextToken()) {
                    dimChecker.accept(index * Byte.SIZE, false);
                    ensureExpectedToken(Token.VALUE_NUMBER, token, context.parser());
                    final int value;
                    if (context.parser().numberType() != XContentParser.NumberType.INT) {
                        float floatValue = context.parser().floatValue(true);
                        if (floatValue % 1.0f != 0.0f) {
                            throw new IllegalArgumentException(
                                "element_type ["
                                    + this
                                    + "] vectors only support non-decimal values but found decimal value ["
                                    + floatValue
                                    + "] at dim ["
                                    + index
                                    + "];"
                            );
                        }
                        value = (int) floatValue;
                    } else {
                        value = context.parser().intValue(true);
                    }
                    if (value < Byte.MIN_VALUE || value > Byte.MAX_VALUE) {
                        throw new IllegalArgumentException(
                            "element_type ["
                                + this
                                + "] vectors only support integers between ["
                                + Byte.MIN_VALUE
                                + ", "
                                + Byte.MAX_VALUE
                                + "] but found ["
                                + value
                                + "] at dim ["
                                + index
                                + "];"
                        );
                    }
                    vector[index++] = (byte) value;
                }
                dimChecker.accept(index * Byte.SIZE, true);
                return VectorData.fromBytes(vector);
            }

            private VectorData parseHexEncodedVector(DocumentParserContext context, IntBooleanConsumer dimChecker) throws IOException {
                byte[] decodedVector = HexFormat.of().parseHex(context.parser().text());
                dimChecker.accept(decodedVector.length * Byte.SIZE, true);
                return VectorData.fromBytes(decodedVector);
            }

            @Override
            public VectorData parseKnnVector(
                DocumentParserContext context,
                int dims,
                IntBooleanConsumer dimChecker,
                VectorSimilarity similarity
            ) throws IOException {
                XContentParser.Token token = context.parser().currentToken();
                return switch (token) {
                    case START_ARRAY -> parseVectorArray(context, dims, dimChecker, similarity);
                    case VALUE_STRING -> parseHexEncodedVector(context, dimChecker);
                    default -> throw new ParsingException(
                        context.parser().getTokenLocation(),
                        format("Unsupported type [%s] for provided value [%s]", token, context.parser().text())
                    );
                };
            }

            @Override
            public void parseKnnVectorAndIndex(DocumentParserContext context, DenseVectorFieldMapper fieldMapper) throws IOException {
                VectorData vectorData = parseKnnVector(context, fieldMapper.fieldType().dims, (i, end) -> {
                    if (end) {
                        fieldMapper.checkDimensionMatches(i, context);
                    } else {
                        fieldMapper.checkDimensionExceeded(i, context);
                    }
                }, fieldMapper.fieldType().similarity);
                Field field = createKnnVectorField(
                    fieldMapper.fieldType().name(),
                    vectorData.asByteVector(),
                    fieldMapper.fieldType().similarity.vectorSimilarityFunction(fieldMapper.indexCreatedVersion, this)
                );
                context.doc().addWithKey(fieldMapper.fieldType().name(), field);
            }

            @Override
            public int getNumBytes(int dimensions) {
                assert dimensions % Byte.SIZE == 0;
                return dimensions / Byte.SIZE;
            }

            @Override
            public ByteBuffer createByteBuffer(IndexVersion indexVersion, int numBytes) {
                return ByteBuffer.wrap(new byte[numBytes]);
            }

            @Override
            public int parseDimensionCount(DocumentParserContext context) throws IOException {
                XContentParser.Token currentToken = context.parser().currentToken();
                return switch (currentToken) {
                    case START_ARRAY -> {
                        int index = 0;
                        for (Token token = context.parser().nextToken(); token != Token.END_ARRAY; token = context.parser().nextToken()) {
                            index++;
                        }
                        yield index * Byte.SIZE;
                    }
                    case VALUE_STRING -> {
                        byte[] decodedVector = HexFormat.of().parseHex(context.parser().text());
                        yield decodedVector.length * Byte.SIZE;
                    }
                    default -> throw new ParsingException(
                        context.parser().getTokenLocation(),
                        format("Unsupported type [%s] for provided value [%s]", currentToken, context.parser().text())
                    );
                };
            }

            @Override
            public void checkDimensions(Integer dvDims, int qvDims) {
                if (dvDims != null && dvDims != qvDims * Byte.SIZE) {
                    throw new IllegalArgumentException(
                        "The query vector has a different number of dimensions ["
                            + qvDims * Byte.SIZE
                            + "] than the document vectors ["
                            + dvDims
                            + "]."
                    );
                }
            }
        };

        public abstract void writeValue(ByteBuffer byteBuffer, float value);

        public abstract void readAndWriteValue(ByteBuffer byteBuffer, XContentBuilder b) throws IOException;

        abstract IndexFieldData.Builder fielddataBuilder(DenseVectorFieldType denseVectorFieldType, FieldDataContext fieldDataContext);

        abstract void parseKnnVectorAndIndex(DocumentParserContext context, DenseVectorFieldMapper fieldMapper) throws IOException;

        public abstract VectorData parseKnnVector(
            DocumentParserContext context,
            int dims,
            IntBooleanConsumer dimChecker,
            VectorSimilarity similarity
        ) throws IOException;

        public abstract int getNumBytes(int dimensions);

        public abstract ByteBuffer createByteBuffer(IndexVersion indexVersion, int numBytes);

        /**
         * Checks the input {@code vector} is one of the {@code possibleTypes},
         * and returns the first type that it matches
         */
        public static ElementType checkValidVector(float[] vector, ElementType... possibleTypes) {
            assert possibleTypes.length != 0;
            // we're looking for one valid allowed type
            // assume the types are in order of specificity
            StringBuilder[] errors = new StringBuilder[possibleTypes.length];
            for (int i = 0; i < possibleTypes.length; i++) {
                StringBuilder error = possibleTypes[i].checkVectorErrors(vector);
                if (error == null) {
                    // this one works - use it
                    return possibleTypes[i];
                } else {
                    errors[i] = error;
                }
            }

            // oh dear, none of the possible types work with this vector. Generate the error message and throw.
            StringBuilder message = new StringBuilder();
            for (int i = 0; i < possibleTypes.length; i++) {
                if (i > 0) {
                    message.append(" ");
                }
                message.append("Vector is not a ").append(possibleTypes[i]).append(" vector: ").append(errors[i]);
            }
            throw new IllegalArgumentException(appendErrorElements(message, vector).toString());
        }

        public void checkVectorBounds(float[] vector) {
            StringBuilder errors = checkVectorErrors(vector);
            if (errors != null) {
                throw new IllegalArgumentException(appendErrorElements(errors, vector).toString());
            }
        }

        abstract StringBuilder checkVectorErrors(float[] vector);

        abstract void checkVectorMagnitude(
            VectorSimilarity similarity,
            Function<StringBuilder, StringBuilder> errorElementsAppender,
            float squaredMagnitude
        );

        public void checkDimensions(Integer dvDims, int qvDims) {
            if (dvDims != null && dvDims != qvDims) {
                throw new IllegalArgumentException(
                    "The query vector has a different number of dimensions [" + qvDims + "] than the document vectors [" + dvDims + "]."
                );
            }
        }

        public int parseDimensionCount(DocumentParserContext context) throws IOException {
            int index = 0;
            for (Token token = context.parser().nextToken(); token != Token.END_ARRAY; token = context.parser().nextToken()) {
                index++;
            }
            return index;
        }

        StringBuilder checkNanAndInfinite(float[] vector) {
            StringBuilder errorBuilder = null;

            for (int index = 0; index < vector.length; ++index) {
                float value = vector[index];

                if (Float.isNaN(value)) {
                    errorBuilder = new StringBuilder(
                        "element_type [" + this + "] vectors do not support NaN values but found [" + value + "] at dim [" + index + "];"
                    );
                    break;
                }

                if (Float.isInfinite(value)) {
                    errorBuilder = new StringBuilder(
                        "element_type ["
                            + this
                            + "] vectors do not support infinite values but found ["
                            + value
                            + "] at dim ["
                            + index
                            + "];"
                    );
                    break;
                }
            }

            return errorBuilder;
        }

        static StringBuilder appendErrorElements(StringBuilder errorBuilder, float[] vector) {
            // Include the first five elements of the invalid vector in the error message
            errorBuilder.append(" Preview of invalid vector: [");
            for (int i = 0; i < Math.min(5, vector.length); i++) {
                if (i > 0) {
                    errorBuilder.append(", ");
                }
                errorBuilder.append(vector[i]);
            }
            if (vector.length >= 5) {
                errorBuilder.append(", ...");
            }
            errorBuilder.append("]");
            return errorBuilder;
        }

        static StringBuilder appendErrorElements(StringBuilder errorBuilder, byte[] vector) {
            // Include the first five elements of the invalid vector in the error message
            errorBuilder.append(" Preview of invalid vector: [");
            for (int i = 0; i < Math.min(5, vector.length); i++) {
                if (i > 0) {
                    errorBuilder.append(", ");
                }
                errorBuilder.append(vector[i]);
            }
            if (vector.length >= 5) {
                errorBuilder.append(", ...");
            }
            errorBuilder.append("]");
            return errorBuilder;
        }

        static Function<StringBuilder, StringBuilder> errorFloatElementsAppender(float[] vector) {
            return sb -> appendErrorElements(sb, vector);
        }

        static Function<StringBuilder, StringBuilder> errorByteElementsAppender(byte[] vector) {
            return sb -> appendErrorElements(sb, vector);
        }

        public abstract double computeSquaredMagnitude(VectorData vectorData);

        public static ElementType fromString(String name) {
            return valueOf(name.trim().toUpperCase(Locale.ROOT));
        }
    }

    public static final Map<String, ElementType> namesToElementType = Map.of(
        ElementType.BYTE.toString(),
        ElementType.BYTE,
        ElementType.FLOAT.toString(),
        ElementType.FLOAT,
        ElementType.BIT.toString(),
        ElementType.BIT
    );

    public enum VectorSimilarity {
        L2_NORM {
            @Override
            float score(float similarity, ElementType elementType, int dim) {
                return switch (elementType) {
                    case BYTE, FLOAT -> 1f / (1f + similarity * similarity);
                    case BIT -> (dim - similarity) / dim;
                };
            }

            @Override
            public VectorSimilarityFunction vectorSimilarityFunction(IndexVersion indexVersion, ElementType elementType) {
                return VectorSimilarityFunction.EUCLIDEAN;
            }
        },
        COSINE {
            @Override
            float score(float similarity, ElementType elementType, int dim) {
                assert elementType != ElementType.BIT;
                return switch (elementType) {
                    case BYTE, FLOAT -> (1 + similarity) / 2f;
                    default -> throw new IllegalArgumentException("Unsupported element type [" + elementType + "]");
                };
            }

            @Override
            public VectorSimilarityFunction vectorSimilarityFunction(IndexVersion indexVersion, ElementType elementType) {
                return indexVersion.onOrAfter(NORMALIZE_COSINE) && ElementType.FLOAT.equals(elementType)
                    ? VectorSimilarityFunction.DOT_PRODUCT
                    : VectorSimilarityFunction.COSINE;
            }
        },
        DOT_PRODUCT {
            @Override
            float score(float similarity, ElementType elementType, int dim) {
                return switch (elementType) {
                    case BYTE -> 0.5f + similarity / (float) (dim * (1 << 15));
                    case FLOAT -> (1 + similarity) / 2f;
                    default -> throw new IllegalArgumentException("Unsupported element type [" + elementType + "]");
                };
            }

            @Override
            public VectorSimilarityFunction vectorSimilarityFunction(IndexVersion indexVersion, ElementType elementType) {
                return VectorSimilarityFunction.DOT_PRODUCT;
            }
        },
        MAX_INNER_PRODUCT {
            @Override
            float score(float similarity, ElementType elementType, int dim) {
                return switch (elementType) {
                    case BYTE, FLOAT -> similarity < 0 ? 1 / (1 + -1 * similarity) : similarity + 1;
                    default -> throw new IllegalArgumentException("Unsupported element type [" + elementType + "]");
                };
            }

            @Override
            public VectorSimilarityFunction vectorSimilarityFunction(IndexVersion indexVersion, ElementType elementType) {
                return VectorSimilarityFunction.MAXIMUM_INNER_PRODUCT;
            }
        };

        @Override
        public final String toString() {
            return name().toLowerCase(Locale.ROOT);
        }

        abstract float score(float similarity, ElementType elementType, int dim);

        public abstract VectorSimilarityFunction vectorSimilarityFunction(IndexVersion indexVersion, ElementType elementType);
    }

    public abstract static class IndexOptions implements ToXContent {
        final VectorIndexType type;

        IndexOptions(VectorIndexType type) {
            this.type = type;
        }

        abstract KnnVectorsFormat getVectorsFormat(ElementType elementType);

        public boolean validate(ElementType elementType, int dim, boolean throwOnError) {
            return validateElementType(elementType, throwOnError) && validateDimension(dim, throwOnError);
        }

        public boolean validateElementType(ElementType elementType) {
            return validateElementType(elementType, true);
        }

        final boolean validateElementType(ElementType elementType, boolean throwOnError) {
            boolean validElementType = type.supportsElementType(elementType);
            if (throwOnError && validElementType == false) {
                throw new IllegalArgumentException(
                    "[element_type] cannot be [" + elementType.toString() + "] when using index type [" + type + "]"
                );
            }
            return validElementType;
        }

        abstract boolean updatableTo(IndexOptions update);

        public boolean validateDimension(int dim) {
            return validateDimension(dim, true);
        }

        public boolean validateDimension(int dim, boolean throwOnError) {
            boolean supportsDimension = type.supportsDimension(dim);
            if (throwOnError && supportsDimension == false) {
                throw new IllegalArgumentException(type.name + " only supports even dimensions; provided=" + dim);
            }
            return supportsDimension;
        }

        abstract boolean doEquals(IndexOptions other);

        abstract int doHashCode();

        @Override
        public final boolean equals(Object other) {
            if (other == this) {
                return true;
            }
            if (other == null || other.getClass() != getClass()) {
                return false;
            }
            IndexOptions otherOptions = (IndexOptions) other;
            return Objects.equals(type, otherOptions.type) && doEquals(otherOptions);
        }

        @Override
        public final int hashCode() {
            return Objects.hash(type, doHashCode());
        }
    }

    abstract static class QuantizedIndexOptions extends IndexOptions {
        final RescoreVector rescoreVector;

        QuantizedIndexOptions(VectorIndexType type, RescoreVector rescoreVector) {
            super(type);
            this.rescoreVector = rescoreVector;
        }
    }

    public enum VectorIndexType {
        HNSW("hnsw", false) {
            @Override
            public IndexOptions parseIndexOptions(String fieldName, Map<String, ?> indexOptionsMap, IndexVersion indexVersion) {
                Object mNode = indexOptionsMap.remove("m");
                Object efConstructionNode = indexOptionsMap.remove("ef_construction");
                if (mNode == null) {
                    mNode = Lucene99HnswVectorsFormat.DEFAULT_MAX_CONN;
                }
                if (efConstructionNode == null) {
                    efConstructionNode = Lucene99HnswVectorsFormat.DEFAULT_BEAM_WIDTH;
                }
                int m = XContentMapValues.nodeIntegerValue(mNode);
                int efConstruction = XContentMapValues.nodeIntegerValue(efConstructionNode);
                MappingParser.checkNoRemainingFields(fieldName, indexOptionsMap);
                return new HnswIndexOptions(m, efConstruction);
            }

            @Override
            public boolean supportsElementType(ElementType elementType) {
                return true;
            }

            @Override
            public boolean supportsDimension(int dims) {
                return true;
            }
        },
        INT8_HNSW("int8_hnsw", true) {
            @Override
            public IndexOptions parseIndexOptions(String fieldName, Map<String, ?> indexOptionsMap, IndexVersion indexVersion) {
                Object mNode = indexOptionsMap.remove("m");
                Object efConstructionNode = indexOptionsMap.remove("ef_construction");
                Object confidenceIntervalNode = indexOptionsMap.remove("confidence_interval");
                if (mNode == null) {
                    mNode = Lucene99HnswVectorsFormat.DEFAULT_MAX_CONN;
                }
                if (efConstructionNode == null) {
                    efConstructionNode = Lucene99HnswVectorsFormat.DEFAULT_BEAM_WIDTH;
                }
                int m = XContentMapValues.nodeIntegerValue(mNode);
                int efConstruction = XContentMapValues.nodeIntegerValue(efConstructionNode);
                Float confidenceInterval = null;
                if (confidenceIntervalNode != null) {
                    confidenceInterval = (float) XContentMapValues.nodeDoubleValue(confidenceIntervalNode);
                }
                RescoreVector rescoreVector = null;
                if (hasRescoreIndexVersion(indexVersion)) {
                    rescoreVector = RescoreVector.fromIndexOptions(indexOptionsMap, indexVersion);
                }
                MappingParser.checkNoRemainingFields(fieldName, indexOptionsMap);
                return new Int8HnswIndexOptions(m, efConstruction, confidenceInterval, rescoreVector);
            }

            @Override
            public boolean supportsElementType(ElementType elementType) {
                return elementType == ElementType.FLOAT;
            }

            @Override
            public boolean supportsDimension(int dims) {
                return true;
            }
        },
        INT4_HNSW("int4_hnsw", true) {
            public IndexOptions parseIndexOptions(String fieldName, Map<String, ?> indexOptionsMap, IndexVersion indexVersion) {
                Object mNode = indexOptionsMap.remove("m");
                Object efConstructionNode = indexOptionsMap.remove("ef_construction");
                Object confidenceIntervalNode = indexOptionsMap.remove("confidence_interval");
                if (mNode == null) {
                    mNode = Lucene99HnswVectorsFormat.DEFAULT_MAX_CONN;
                }
                if (efConstructionNode == null) {
                    efConstructionNode = Lucene99HnswVectorsFormat.DEFAULT_BEAM_WIDTH;
                }
                int m = XContentMapValues.nodeIntegerValue(mNode);
                int efConstruction = XContentMapValues.nodeIntegerValue(efConstructionNode);
                Float confidenceInterval = null;
                if (confidenceIntervalNode != null) {
                    confidenceInterval = (float) XContentMapValues.nodeDoubleValue(confidenceIntervalNode);
                }
                RescoreVector rescoreVector = null;
                if (hasRescoreIndexVersion(indexVersion)) {
                    rescoreVector = RescoreVector.fromIndexOptions(indexOptionsMap, indexVersion);
                }
                MappingParser.checkNoRemainingFields(fieldName, indexOptionsMap);
                return new Int4HnswIndexOptions(m, efConstruction, confidenceInterval, rescoreVector);
            }

            @Override
            public boolean supportsElementType(ElementType elementType) {
                return elementType == ElementType.FLOAT;
            }

            @Override
            public boolean supportsDimension(int dims) {
                return dims % 2 == 0;
            }
        },
        FLAT("flat", false) {
            @Override
            public IndexOptions parseIndexOptions(String fieldName, Map<String, ?> indexOptionsMap, IndexVersion indexVersion) {
                MappingParser.checkNoRemainingFields(fieldName, indexOptionsMap);
                return new FlatIndexOptions();
            }

            @Override
            public boolean supportsElementType(ElementType elementType) {
                return true;
            }

            @Override
            public boolean supportsDimension(int dims) {
                return true;
            }
        },
        INT8_FLAT("int8_flat", true) {
            @Override
            public IndexOptions parseIndexOptions(String fieldName, Map<String, ?> indexOptionsMap, IndexVersion indexVersion) {
                Object confidenceIntervalNode = indexOptionsMap.remove("confidence_interval");
                Float confidenceInterval = null;
                if (confidenceIntervalNode != null) {
                    confidenceInterval = (float) XContentMapValues.nodeDoubleValue(confidenceIntervalNode);
                }
                RescoreVector rescoreVector = null;
                if (hasRescoreIndexVersion(indexVersion)) {
                    rescoreVector = RescoreVector.fromIndexOptions(indexOptionsMap, indexVersion);
                }
                MappingParser.checkNoRemainingFields(fieldName, indexOptionsMap);
                return new Int8FlatIndexOptions(confidenceInterval, rescoreVector);
            }

            @Override
            public boolean supportsElementType(ElementType elementType) {
                return elementType == ElementType.FLOAT;
            }

            @Override
            public boolean supportsDimension(int dims) {
                return true;
            }
        },
        INT4_FLAT("int4_flat", true) {
            @Override
            public IndexOptions parseIndexOptions(String fieldName, Map<String, ?> indexOptionsMap, IndexVersion indexVersion) {
                Object confidenceIntervalNode = indexOptionsMap.remove("confidence_interval");
                Float confidenceInterval = null;
                if (confidenceIntervalNode != null) {
                    confidenceInterval = (float) XContentMapValues.nodeDoubleValue(confidenceIntervalNode);
                }
                RescoreVector rescoreVector = null;
                if (hasRescoreIndexVersion(indexVersion)) {
                    rescoreVector = RescoreVector.fromIndexOptions(indexOptionsMap, indexVersion);
                }
                MappingParser.checkNoRemainingFields(fieldName, indexOptionsMap);
                return new Int4FlatIndexOptions(confidenceInterval, rescoreVector);
            }

            @Override
            public boolean supportsElementType(ElementType elementType) {
                return elementType == ElementType.FLOAT;
            }

            @Override
            public boolean supportsDimension(int dims) {
                return dims % 2 == 0;
            }
        },
        BBQ_HNSW("bbq_hnsw", true) {
            @Override
            public IndexOptions parseIndexOptions(String fieldName, Map<String, ?> indexOptionsMap, IndexVersion indexVersion) {
                Object mNode = indexOptionsMap.remove("m");
                Object efConstructionNode = indexOptionsMap.remove("ef_construction");
                if (mNode == null) {
                    mNode = Lucene99HnswVectorsFormat.DEFAULT_MAX_CONN;
                }
                if (efConstructionNode == null) {
                    efConstructionNode = Lucene99HnswVectorsFormat.DEFAULT_BEAM_WIDTH;
                }
                int m = XContentMapValues.nodeIntegerValue(mNode);
                int efConstruction = XContentMapValues.nodeIntegerValue(efConstructionNode);
                RescoreVector rescoreVector = null;
                if (hasRescoreIndexVersion(indexVersion)) {
                    rescoreVector = RescoreVector.fromIndexOptions(indexOptionsMap, indexVersion);
                    if (rescoreVector == null && defaultOversampleForBBQ(indexVersion)) {
                        rescoreVector = new RescoreVector(DEFAULT_OVERSAMPLE);
                    }
                }
                MappingParser.checkNoRemainingFields(fieldName, indexOptionsMap);
                return new BBQHnswIndexOptions(m, efConstruction, rescoreVector);
            }

            @Override
            public boolean supportsElementType(ElementType elementType) {
                return elementType == ElementType.FLOAT;
            }

            @Override
            public boolean supportsDimension(int dims) {
                return dims >= BBQ_MIN_DIMS;
            }
        },
        BBQ_FLAT("bbq_flat", true) {
            @Override
            public IndexOptions parseIndexOptions(String fieldName, Map<String, ?> indexOptionsMap, IndexVersion indexVersion) {
                RescoreVector rescoreVector = null;
                if (hasRescoreIndexVersion(indexVersion)) {
                    rescoreVector = RescoreVector.fromIndexOptions(indexOptionsMap, indexVersion);
                    if (rescoreVector == null && defaultOversampleForBBQ(indexVersion)) {
                        rescoreVector = new RescoreVector(DEFAULT_OVERSAMPLE);
                    }
                }
                MappingParser.checkNoRemainingFields(fieldName, indexOptionsMap);
                return new BBQFlatIndexOptions(rescoreVector);
            }

            @Override
            public boolean supportsElementType(ElementType elementType) {
                return elementType == ElementType.FLOAT;
            }

            @Override
            public boolean supportsDimension(int dims) {
                return dims >= BBQ_MIN_DIMS;
            }
        };

        static Optional<VectorIndexType> fromString(String type) {
            return Stream.of(VectorIndexType.values()).filter(vectorIndexType -> vectorIndexType.name.equals(type)).findFirst();
        }

        private final String name;
        private final boolean quantized;

        VectorIndexType(String name, boolean quantized) {
            this.name = name;
            this.quantized = quantized;
        }

        abstract IndexOptions parseIndexOptions(String fieldName, Map<String, ?> indexOptionsMap, IndexVersion indexVersion);

        public abstract boolean supportsElementType(ElementType elementType);

        public abstract boolean supportsDimension(int dims);

        public boolean isQuantized() {
            return quantized;
        }

        @Override
        public String toString() {
            return name;
        }
    }

    static class Int8FlatIndexOptions extends QuantizedIndexOptions {
        private final Float confidenceInterval;

        Int8FlatIndexOptions(Float confidenceInterval, RescoreVector rescoreVector) {
            super(VectorIndexType.INT8_FLAT, rescoreVector);
            this.confidenceInterval = confidenceInterval;
        }

        @Override
        public XContentBuilder toXContent(XContentBuilder builder, Params params) throws IOException {
            builder.startObject();
            builder.field("type", type);
            if (confidenceInterval != null) {
                builder.field("confidence_interval", confidenceInterval);
            }
            if (rescoreVector != null) {
                rescoreVector.toXContent(builder, params);
            }
            builder.endObject();
            return builder;
        }

        @Override
        KnnVectorsFormat getVectorsFormat(ElementType elementType) {
            assert elementType == ElementType.FLOAT;
            return new ES813Int8FlatVectorFormat(confidenceInterval, 7, false);
        }

        @Override
        boolean doEquals(IndexOptions o) {
            Int8FlatIndexOptions that = (Int8FlatIndexOptions) o;
            return Objects.equals(confidenceInterval, that.confidenceInterval) && Objects.equals(rescoreVector, that.rescoreVector);
        }

        @Override
        int doHashCode() {
            return Objects.hash(confidenceInterval, rescoreVector);
        }

        @Override
        boolean updatableTo(IndexOptions update) {
            return update.type.equals(this.type)
                || update.type.equals(VectorIndexType.HNSW)
                || update.type.equals(VectorIndexType.INT8_HNSW)
                || update.type.equals(VectorIndexType.INT4_HNSW)
                || update.type.equals(VectorIndexType.INT4_FLAT);
        }
    }

    static class FlatIndexOptions extends IndexOptions {

        FlatIndexOptions() {
            super(VectorIndexType.FLAT);
        }

        @Override
        public XContentBuilder toXContent(XContentBuilder builder, Params params) throws IOException {
            builder.startObject();
            builder.field("type", type);
            builder.endObject();
            return builder;
        }

        @Override
        KnnVectorsFormat getVectorsFormat(ElementType elementType) {
            if (elementType.equals(ElementType.BIT)) {
                return new ES815BitFlatVectorFormat();
            }
            return new ES813FlatVectorFormat();
        }

        @Override
        boolean updatableTo(IndexOptions update) {
            return true;
        }

        @Override
        public boolean doEquals(IndexOptions o) {
            return o instanceof FlatIndexOptions;
        }

        @Override
        public int doHashCode() {
            return Objects.hash(type);
        }
    }

    static class Int4HnswIndexOptions extends QuantizedIndexOptions {
        private final int m;
        private final int efConstruction;
        private final float confidenceInterval;

        Int4HnswIndexOptions(int m, int efConstruction, Float confidenceInterval, RescoreVector rescoreVector) {
            super(VectorIndexType.INT4_HNSW, rescoreVector);
            this.m = m;
            this.efConstruction = efConstruction;
            // The default confidence interval for int4 is dynamic quantiles, this provides the best relevancy and is
            // effectively required for int4 to behave well across a wide range of data.
            this.confidenceInterval = confidenceInterval == null ? 0f : confidenceInterval;
        }

        @Override
        public KnnVectorsFormat getVectorsFormat(ElementType elementType) {
            assert elementType == ElementType.FLOAT;
            return new ES814HnswScalarQuantizedVectorsFormat(m, efConstruction, confidenceInterval, 4, true);
        }

        @Override
        public XContentBuilder toXContent(XContentBuilder builder, Params params) throws IOException {
            builder.startObject();
            builder.field("type", type);
            builder.field("m", m);
            builder.field("ef_construction", efConstruction);
            builder.field("confidence_interval", confidenceInterval);
            if (rescoreVector != null) {
                rescoreVector.toXContent(builder, params);
            }
            builder.endObject();
            return builder;
        }

        @Override
        public boolean doEquals(IndexOptions o) {
            Int4HnswIndexOptions that = (Int4HnswIndexOptions) o;
            return m == that.m
                && efConstruction == that.efConstruction
                && Objects.equals(confidenceInterval, that.confidenceInterval)
                && Objects.equals(rescoreVector, that.rescoreVector);
        }

        @Override
        public int doHashCode() {
            return Objects.hash(m, efConstruction, confidenceInterval, rescoreVector);
        }

        @Override
        public String toString() {
            return "{type="
                + type
                + ", m="
                + m
                + ", ef_construction="
                + efConstruction
                + ", confidence_interval="
                + confidenceInterval
                + ", rescore_vector="
                + (rescoreVector == null ? "none" : rescoreVector)
                + "}";
        }

        @Override
        boolean updatableTo(IndexOptions update) {
            boolean updatable = update.type.equals(this.type);
            if (updatable) {
                Int4HnswIndexOptions int4HnswIndexOptions = (Int4HnswIndexOptions) update;
                // fewer connections would break assumptions on max number of connections (based on largest previous graph) during merge
                // quantization could not behave as expected with different confidence intervals (and quantiles) to be created
                updatable = int4HnswIndexOptions.m >= this.m && confidenceInterval == int4HnswIndexOptions.confidenceInterval;
            }
            return updatable;
        }
    }

    static class Int4FlatIndexOptions extends QuantizedIndexOptions {
        private final float confidenceInterval;

        Int4FlatIndexOptions(Float confidenceInterval, RescoreVector rescoreVector) {
            super(VectorIndexType.INT4_FLAT, rescoreVector);
            // The default confidence interval for int4 is dynamic quantiles, this provides the best relevancy and is
            // effectively required for int4 to behave well across a wide range of data.
            this.confidenceInterval = confidenceInterval == null ? 0f : confidenceInterval;
        }

        @Override
        public KnnVectorsFormat getVectorsFormat(ElementType elementType) {
            assert elementType == ElementType.FLOAT;
            return new ES813Int8FlatVectorFormat(confidenceInterval, 4, true);
        }

        @Override
        public XContentBuilder toXContent(XContentBuilder builder, Params params) throws IOException {
            builder.startObject();
            builder.field("type", type);
            builder.field("confidence_interval", confidenceInterval);
            if (rescoreVector != null) {
                rescoreVector.toXContent(builder, params);
            }
            builder.endObject();
            return builder;
        }

        @Override
        public boolean doEquals(IndexOptions o) {
            if (this == o) return true;
            if (o == null || getClass() != o.getClass()) return false;
            Int4FlatIndexOptions that = (Int4FlatIndexOptions) o;
            return Objects.equals(confidenceInterval, that.confidenceInterval) && Objects.equals(rescoreVector, that.rescoreVector);
        }

        @Override
        public int doHashCode() {
            return Objects.hash(confidenceInterval, rescoreVector);
        }

        @Override
        public String toString() {
            return "{type=" + type + ", confidence_interval=" + confidenceInterval + ", rescore_vector=" + rescoreVector + "}";
        }

        @Override
        boolean updatableTo(IndexOptions update) {
            // TODO: add support for updating from flat, hnsw, and int8_hnsw and updating params
            return update.type.equals(this.type)
                || update.type.equals(VectorIndexType.HNSW)
                || update.type.equals(VectorIndexType.INT8_HNSW)
                || update.type.equals(VectorIndexType.INT4_HNSW);
        }

    }

    public static class Int8HnswIndexOptions extends QuantizedIndexOptions {
        private final int m;
        private final int efConstruction;
        private final Float confidenceInterval;

        public Int8HnswIndexOptions(int m, int efConstruction, Float confidenceInterval, RescoreVector rescoreVector) {
            super(VectorIndexType.INT8_HNSW, rescoreVector);
            this.m = m;
            this.efConstruction = efConstruction;
            this.confidenceInterval = confidenceInterval;
        }

        @Override
        public KnnVectorsFormat getVectorsFormat(ElementType elementType) {
            assert elementType == ElementType.FLOAT;
            return new ES814HnswScalarQuantizedVectorsFormat(m, efConstruction, confidenceInterval, 7, false);
        }

        @Override
        public XContentBuilder toXContent(XContentBuilder builder, Params params) throws IOException {
            builder.startObject();
            builder.field("type", type);
            builder.field("m", m);
            builder.field("ef_construction", efConstruction);
            if (confidenceInterval != null) {
                builder.field("confidence_interval", confidenceInterval);
            }
            if (rescoreVector != null) {
                rescoreVector.toXContent(builder, params);
            }
            builder.endObject();
            return builder;
        }

        @Override
        public boolean doEquals(IndexOptions o) {
            if (this == o) return true;
            if (o == null || getClass() != o.getClass()) return false;
            Int8HnswIndexOptions that = (Int8HnswIndexOptions) o;
            return m == that.m
                && efConstruction == that.efConstruction
                && Objects.equals(confidenceInterval, that.confidenceInterval)
                && Objects.equals(rescoreVector, that.rescoreVector);
        }

        @Override
        public int doHashCode() {
            return Objects.hash(m, efConstruction, confidenceInterval, rescoreVector);
        }

        @Override
        public String toString() {
            return "{type="
                + type
                + ", m="
                + m
                + ", ef_construction="
                + efConstruction
                + ", confidence_interval="
                + confidenceInterval
                + ", rescore_vector="
                + (rescoreVector == null ? "none" : rescoreVector)
                + "}";
        }

        @Override
        boolean updatableTo(IndexOptions update) {
            boolean updatable;
            if (update.type.equals(this.type)) {
                Int8HnswIndexOptions int8HnswIndexOptions = (Int8HnswIndexOptions) update;
                // fewer connections would break assumptions on max number of connections (based on largest previous graph) during merge
                // quantization could not behave as expected with different confidence intervals (and quantiles) to be created
                updatable = int8HnswIndexOptions.m >= this.m;
                updatable &= confidenceInterval == null
                    || int8HnswIndexOptions.confidenceInterval != null
                        && confidenceInterval.equals(int8HnswIndexOptions.confidenceInterval);
            } else {
                updatable = update.type.equals(VectorIndexType.INT4_HNSW) && ((Int4HnswIndexOptions) update).m >= this.m;
            }
            return updatable;
        }
    }

    static class HnswIndexOptions extends IndexOptions {
        private final int m;
        private final int efConstruction;

        HnswIndexOptions(int m, int efConstruction) {
            super(VectorIndexType.HNSW);
            this.m = m;
            this.efConstruction = efConstruction;
        }

        @Override
        public KnnVectorsFormat getVectorsFormat(ElementType elementType) {
            if (elementType == ElementType.BIT) {
                return new ES815HnswBitVectorsFormat(m, efConstruction);
            }
            return new Lucene99HnswVectorsFormat(m, efConstruction, 1, null);
        }

        @Override
        boolean updatableTo(IndexOptions update) {
            boolean updatable = update.type.equals(this.type);
            if (updatable) {
                // fewer connections would break assumptions on max number of connections (based on largest previous graph) during merge
                HnswIndexOptions hnswIndexOptions = (HnswIndexOptions) update;
                updatable = hnswIndexOptions.m >= this.m;
            }
            return updatable
                || (update.type.equals(VectorIndexType.INT8_HNSW) && ((Int8HnswIndexOptions) update).m >= m)
                || (update.type.equals(VectorIndexType.INT4_HNSW) && ((Int4HnswIndexOptions) update).m >= m);
        }

        @Override
        public XContentBuilder toXContent(XContentBuilder builder, Params params) throws IOException {
            builder.startObject();
            builder.field("type", type);
            builder.field("m", m);
            builder.field("ef_construction", efConstruction);
            builder.endObject();
            return builder;
        }

        @Override
        public boolean doEquals(IndexOptions o) {
            if (this == o) return true;
            if (o == null || getClass() != o.getClass()) return false;
            HnswIndexOptions that = (HnswIndexOptions) o;
            return m == that.m && efConstruction == that.efConstruction;
        }

        @Override
        public int doHashCode() {
            return Objects.hash(m, efConstruction);
        }

        @Override
        public String toString() {
            return "{type=" + type + ", m=" + m + ", ef_construction=" + efConstruction + "}";
        }
    }

    public static class BBQHnswIndexOptions extends QuantizedIndexOptions {
        private final int m;
        private final int efConstruction;

        public BBQHnswIndexOptions(int m, int efConstruction, RescoreVector rescoreVector) {
            super(VectorIndexType.BBQ_HNSW, rescoreVector);
            this.m = m;
            this.efConstruction = efConstruction;
        }

        @Override
        KnnVectorsFormat getVectorsFormat(ElementType elementType) {
            assert elementType == ElementType.FLOAT;
            return new ES818HnswBinaryQuantizedVectorsFormat(m, efConstruction);
        }

        @Override
        boolean updatableTo(IndexOptions update) {
            return update.type.equals(this.type);
        }

        @Override
        boolean doEquals(IndexOptions other) {
            BBQHnswIndexOptions that = (BBQHnswIndexOptions) other;
            return m == that.m && efConstruction == that.efConstruction && Objects.equals(rescoreVector, that.rescoreVector);
        }

        @Override
        int doHashCode() {
            return Objects.hash(m, efConstruction, rescoreVector);
        }

        @Override
        public XContentBuilder toXContent(XContentBuilder builder, Params params) throws IOException {
            builder.startObject();
            builder.field("type", type);
            builder.field("m", m);
            builder.field("ef_construction", efConstruction);
            if (rescoreVector != null) {
                rescoreVector.toXContent(builder, params);
            }
            builder.endObject();
            return builder;
        }

        @Override
        public boolean validateDimension(int dim, boolean throwOnError) {
            boolean supportsDimension = type.supportsDimension(dim);
            if (throwOnError && supportsDimension == false) {
                throw new IllegalArgumentException(
                    type.name + " does not support dimensions fewer than " + BBQ_MIN_DIMS + "; provided=" + dim
                );
            }
            return supportsDimension;
        }
    }

    static class BBQFlatIndexOptions extends QuantizedIndexOptions {
        private final int CLASS_NAME_HASH = this.getClass().getName().hashCode();

        BBQFlatIndexOptions(RescoreVector rescoreVector) {
            super(VectorIndexType.BBQ_FLAT, rescoreVector);
        }

        @Override
        KnnVectorsFormat getVectorsFormat(ElementType elementType) {
            assert elementType == ElementType.FLOAT;
            return new ES818BinaryQuantizedVectorsFormat();
        }

        @Override
        boolean updatableTo(IndexOptions update) {
            return update.type.equals(this.type);
        }

        @Override
        boolean doEquals(IndexOptions other) {
            return other instanceof BBQFlatIndexOptions;
        }

        @Override
        int doHashCode() {
            return CLASS_NAME_HASH;
        }

        @Override
        public XContentBuilder toXContent(XContentBuilder builder, Params params) throws IOException {
            builder.startObject();
            builder.field("type", type);
            if (rescoreVector != null) {
                rescoreVector.toXContent(builder, params);
            }
            builder.endObject();
            return builder;
        }

        @Override
        public boolean validateDimension(int dim, boolean throwOnError) {
            boolean supportsDimension = type.supportsDimension(dim);
            if (throwOnError && supportsDimension == false) {
                throw new IllegalArgumentException(
                    type.name + " does not support dimensions fewer than " + BBQ_MIN_DIMS + "; provided=" + dim
                );
            }
            return supportsDimension;
        }

    }

    public record RescoreVector(float oversample) implements ToXContentObject {
        static final String NAME = "rescore_vector";
        static final String OVERSAMPLE = "oversample";

        static RescoreVector fromIndexOptions(Map<String, ?> indexOptionsMap, IndexVersion indexVersion) {
            Object rescoreVectorNode = indexOptionsMap.remove(NAME);
            if (rescoreVectorNode == null) {
                return null;
            }
            Map<String, Object> mappedNode = XContentMapValues.nodeMapValue(rescoreVectorNode, NAME);
            Object oversampleNode = mappedNode.get(OVERSAMPLE);
            if (oversampleNode == null) {
                throw new IllegalArgumentException("Invalid rescore_vector value. Missing required field " + OVERSAMPLE);
            }
            float oversampleValue = (float) XContentMapValues.nodeDoubleValue(oversampleNode);
            if (oversampleValue == 0 && allowsZeroRescore(indexVersion) == false) {
                throw new IllegalArgumentException("oversample must be greater than 1");
            }
            if (oversampleValue < 1 && oversampleValue != 0) {
                throw new IllegalArgumentException("oversample must be greater than 1 or exactly 0");
            } else if (oversampleValue > 10) {
                throw new IllegalArgumentException("oversample must be less than or equal to 10");
            }
            return new RescoreVector(oversampleValue);
        }

        @Override
        public XContentBuilder toXContent(XContentBuilder builder, Params params) throws IOException {
            builder.startObject(NAME);
            builder.field(OVERSAMPLE, oversample);
            builder.endObject();
            return builder;
        }
    }

    public static final TypeParser PARSER = new TypeParser(
        (n, c) -> new Builder(n, c.indexVersionCreated()),
        notInMultiFields(CONTENT_TYPE)
    );

    public static final class DenseVectorFieldType extends SimpleMappedFieldType {
        private final ElementType elementType;
        private final Integer dims;
        private final boolean indexed;
        private final VectorSimilarity similarity;
        private final IndexVersion indexVersionCreated;
        private final IndexOptions indexOptions;

        public DenseVectorFieldType(
            String name,
            IndexVersion indexVersionCreated,
            ElementType elementType,
            Integer dims,
            boolean indexed,
            VectorSimilarity similarity,
            IndexOptions indexOptions,
            Map<String, String> meta
        ) {
            super(name, indexed, false, indexed == false, TextSearchInfo.NONE, meta);
            this.elementType = elementType;
            this.dims = dims;
            this.indexed = indexed;
            this.similarity = similarity;
            this.indexVersionCreated = indexVersionCreated;
            this.indexOptions = indexOptions;
        }

        @Override
        public String typeName() {
            return CONTENT_TYPE;
        }

        @Override
        public ValueFetcher valueFetcher(SearchExecutionContext context, String format) {
            if (format != null) {
                throw new IllegalArgumentException("Field [" + name() + "] of type [" + typeName() + "] doesn't support formats.");
            }
            return new ArraySourceValueFetcher(name(), context) {
                @Override
                protected Object parseSourceValue(Object value) {
                    return value;
                }
            };
        }

        @Override
        public DocValueFormat docValueFormat(String format, ZoneId timeZone) {
            return DocValueFormat.DENSE_VECTOR;
        }

        @Override
        public boolean isAggregatable() {
            return false;
        }

        @Override
        public IndexFieldData.Builder fielddataBuilder(FieldDataContext fieldDataContext) {
            return elementType.fielddataBuilder(this, fieldDataContext);
        }

        @Override
        public Query existsQuery(SearchExecutionContext context) {
            return new FieldExistsQuery(name());
        }

        @Override
        public Query termQuery(Object value, SearchExecutionContext context) {
            throw new IllegalArgumentException("Field [" + name() + "] of type [" + typeName() + "] doesn't support term queries");
        }

        public Query createExactKnnQuery(VectorData queryVector, Float vectorSimilarity) {
            if (isIndexed() == false) {
                throw new IllegalArgumentException(
                    "to perform knn search on field [" + name() + "], its mapping must have [index] set to [true]"
                );
            }
            Query knnQuery = switch (elementType) {
                case BYTE -> createExactKnnByteQuery(queryVector.asByteVector());
                case FLOAT -> createExactKnnFloatQuery(queryVector.asFloatVector());
                case BIT -> createExactKnnBitQuery(queryVector.asByteVector());
            };
            if (vectorSimilarity != null) {
                knnQuery = new VectorSimilarityQuery(knnQuery, vectorSimilarity, similarity.score(vectorSimilarity, elementType, dims));
            }
            return knnQuery;
        }

        private Query createExactKnnBitQuery(byte[] queryVector) {
            elementType.checkDimensions(dims, queryVector.length);
            return new DenseVectorQuery.Bytes(queryVector, name());
        }

        private Query createExactKnnByteQuery(byte[] queryVector) {
            elementType.checkDimensions(dims, queryVector.length);
            if (similarity == VectorSimilarity.DOT_PRODUCT || similarity == VectorSimilarity.COSINE) {
                float squaredMagnitude = VectorUtil.dotProduct(queryVector, queryVector);
                elementType.checkVectorMagnitude(similarity, ElementType.errorByteElementsAppender(queryVector), squaredMagnitude);
            }
            return new DenseVectorQuery.Bytes(queryVector, name());
        }

        private Query createExactKnnFloatQuery(float[] queryVector) {
            elementType.checkDimensions(dims, queryVector.length);
            elementType.checkVectorBounds(queryVector);
            if (similarity == VectorSimilarity.DOT_PRODUCT || similarity == VectorSimilarity.COSINE) {
                float squaredMagnitude = VectorUtil.dotProduct(queryVector, queryVector);
                elementType.checkVectorMagnitude(similarity, ElementType.errorFloatElementsAppender(queryVector), squaredMagnitude);
                if (similarity == VectorSimilarity.COSINE
                    && indexVersionCreated.onOrAfter(NORMALIZE_COSINE)
                    && isNotUnitVector(squaredMagnitude)) {
                    float length = (float) Math.sqrt(squaredMagnitude);
                    queryVector = Arrays.copyOf(queryVector, queryVector.length);
                    for (int i = 0; i < queryVector.length; i++) {
                        queryVector[i] /= length;
                    }
                }
            }
            return new DenseVectorQuery.Floats(queryVector, name());
        }

        public Query createKnnQuery(
            VectorData queryVector,
            int k,
            int numCands,
            Float oversample,
            Query filter,
            Float similarityThreshold,
            BitSetProducer parentFilter,
            DenseVectorFieldMapper.FilterHeuristic heuristic
        ) {
            if (isIndexed() == false) {
                throw new IllegalArgumentException(
                    "to perform knn search on field [" + name() + "], its mapping must have [index] set to [true]"
                );
            }
            KnnSearchStrategy knnSearchStrategy = heuristic.getKnnSearchStrategy();
            return switch (getElementType()) {
                case BYTE -> createKnnByteQuery(
                    queryVector.asByteVector(),
                    k,
                    numCands,
                    filter,
                    similarityThreshold,
                    parentFilter,
                    knnSearchStrategy
                );
                case FLOAT -> createKnnFloatQuery(
                    queryVector.asFloatVector(),
                    k,
                    numCands,
                    oversample,
                    filter,
                    similarityThreshold,
                    parentFilter,
                    knnSearchStrategy
                );
                case BIT -> createKnnBitQuery(
                    queryVector.asByteVector(),
                    k,
                    numCands,
                    filter,
                    similarityThreshold,
                    parentFilter,
                    knnSearchStrategy
                );
            };
        }

        private boolean needsRescore(Float rescoreOversample) {
            return rescoreOversample != null && rescoreOversample > 0 && isQuantized();
        }

        private boolean isQuantized() {
            return indexOptions != null && indexOptions.type != null && indexOptions.type.isQuantized();
        }

        private Query createKnnBitQuery(
            byte[] queryVector,
            int k,
            int numCands,
            Query filter,
            Float similarityThreshold,
            BitSetProducer parentFilter,
            KnnSearchStrategy searchStrategy
        ) {
            elementType.checkDimensions(dims, queryVector.length);
<<<<<<< HEAD
            Query knnQuery = PatienceKnnVectorQuery.fromByteQuery(
                parentFilter != null
                    ? new ESDiversifyingChildrenByteKnnVectorQuery(name(), queryVector, filter, k, numCands, parentFilter)
                    : new ESKnnByteVectorQuery(name(), queryVector, k, numCands, filter)
            );
=======
            Query knnQuery = parentFilter != null
                ? new ESDiversifyingChildrenByteKnnVectorQuery(name(), queryVector, filter, k, numCands, parentFilter, searchStrategy)
                : new ESKnnByteVectorQuery(name(), queryVector, k, numCands, filter, searchStrategy);
>>>>>>> 3f5f8994
            if (similarityThreshold != null) {
                knnQuery = new VectorSimilarityQuery(
                    knnQuery,
                    similarityThreshold,
                    similarity.score(similarityThreshold, elementType, dims)
                );
            }
            return knnQuery;
        }

        private Query createKnnByteQuery(
            byte[] queryVector,
            int k,
            int numCands,
            Query filter,
            Float similarityThreshold,
            BitSetProducer parentFilter,
            KnnSearchStrategy searchStrategy
        ) {
            elementType.checkDimensions(dims, queryVector.length);

            if (similarity == VectorSimilarity.DOT_PRODUCT || similarity == VectorSimilarity.COSINE) {
                float squaredMagnitude = VectorUtil.dotProduct(queryVector, queryVector);
                elementType.checkVectorMagnitude(similarity, ElementType.errorByteElementsAppender(queryVector), squaredMagnitude);
            }
<<<<<<< HEAD
            Query knnQuery = PatienceKnnVectorQuery.fromByteQuery(
                parentFilter != null
                    ? new ESDiversifyingChildrenByteKnnVectorQuery(name(), queryVector, filter, k, numCands, parentFilter)
                    : new ESKnnByteVectorQuery(name(), queryVector, k, numCands, filter)
            );
=======
            Query knnQuery = parentFilter != null
                ? new ESDiversifyingChildrenByteKnnVectorQuery(name(), queryVector, filter, k, numCands, parentFilter, searchStrategy)
                : new ESKnnByteVectorQuery(name(), queryVector, k, numCands, filter, searchStrategy);
>>>>>>> 3f5f8994
            if (similarityThreshold != null) {
                knnQuery = new VectorSimilarityQuery(
                    knnQuery,
                    similarityThreshold,
                    similarity.score(similarityThreshold, elementType, dims)
                );
            }
            return knnQuery;
        }

        private Query createKnnFloatQuery(
            float[] queryVector,
            int k,
            int numCands,
            Float queryOversample,
            Query filter,
            Float similarityThreshold,
            BitSetProducer parentFilter,
            KnnSearchStrategy knnSearchStrategy
        ) {
            elementType.checkDimensions(dims, queryVector.length);
            elementType.checkVectorBounds(queryVector);
            if (similarity == VectorSimilarity.DOT_PRODUCT || similarity == VectorSimilarity.COSINE) {
                float squaredMagnitude = VectorUtil.dotProduct(queryVector, queryVector);
                elementType.checkVectorMagnitude(similarity, ElementType.errorFloatElementsAppender(queryVector), squaredMagnitude);
                if (similarity == VectorSimilarity.COSINE
                    && indexVersionCreated.onOrAfter(NORMALIZE_COSINE)
                    && isNotUnitVector(squaredMagnitude)) {
                    float length = (float) Math.sqrt(squaredMagnitude);
                    queryVector = Arrays.copyOf(queryVector, queryVector.length);
                    for (int i = 0; i < queryVector.length; i++) {
                        queryVector[i] /= length;
                    }
                }
            }

            int adjustedK = k;
            // By default utilize the quantized oversample is configured
            // allow the user provided at query time overwrite
            Float oversample = queryOversample;
            if (oversample == null
                && indexOptions instanceof QuantizedIndexOptions quantizedIndexOptions
                && quantizedIndexOptions.rescoreVector != null) {
                oversample = quantizedIndexOptions.rescoreVector.oversample;
            }
            boolean rescore = needsRescore(oversample);
            if (rescore) {
                // Will get k * oversample for rescoring, and get the top k
                adjustedK = Math.min((int) Math.ceil(k * oversample), OVERSAMPLE_LIMIT);
                numCands = Math.max(adjustedK, numCands);
            }
<<<<<<< HEAD
            Query knnQuery = PatienceKnnVectorQuery.fromFloatQuery(
                parentFilter != null
                    ? new ESDiversifyingChildrenFloatKnnVectorQuery(name(), queryVector, filter, adjustedK, numCands, parentFilter)
                    : new ESKnnFloatVectorQuery(name(), queryVector, adjustedK, numCands, filter)
            );
=======
            Query knnQuery = parentFilter != null
                ? new ESDiversifyingChildrenFloatKnnVectorQuery(
                    name(),
                    queryVector,
                    filter,
                    adjustedK,
                    numCands,
                    parentFilter,
                    knnSearchStrategy
                )
                : new ESKnnFloatVectorQuery(name(), queryVector, adjustedK, numCands, filter, knnSearchStrategy);
>>>>>>> 3f5f8994
            if (rescore) {
                knnQuery = new RescoreKnnVectorQuery(
                    name(),
                    queryVector,
                    similarity.vectorSimilarityFunction(indexVersionCreated, ElementType.FLOAT),
                    k,
                    knnQuery
                );
            }
            if (similarityThreshold != null) {
                knnQuery = new VectorSimilarityQuery(
                    knnQuery,
                    similarityThreshold,
                    similarity.score(similarityThreshold, elementType, dims)
                );
            }
            return knnQuery;
        }

        VectorSimilarity getSimilarity() {
            return similarity;
        }

        int getVectorDimensions() {
            return dims;
        }

        ElementType getElementType() {
            return elementType;
        }

        public IndexOptions getIndexOptions() {
            return indexOptions;
        }
    }

    private final IndexOptions indexOptions;
    private final IndexVersion indexCreatedVersion;

    private DenseVectorFieldMapper(
        String simpleName,
        MappedFieldType mappedFieldType,
        BuilderParams params,
        IndexOptions indexOptions,
        IndexVersion indexCreatedVersion
    ) {
        super(simpleName, mappedFieldType, params);
        this.indexOptions = indexOptions;
        this.indexCreatedVersion = indexCreatedVersion;
    }

    @Override
    public DenseVectorFieldType fieldType() {
        return (DenseVectorFieldType) super.fieldType();
    }

    @Override
    public boolean parsesArrayValue() {
        return true;
    }

    @Override
    public void parse(DocumentParserContext context) throws IOException {
        if (context.doc().getByKey(fieldType().name()) != null) {
            throw new IllegalArgumentException(
                "Field ["
                    + fullPath()
                    + "] of type ["
                    + typeName()
                    + "] doesn't support indexing multiple values for the same field in the same document"
            );
        }
        if (Token.VALUE_NULL == context.parser().currentToken()) {
            return;
        }
        if (fieldType().dims == null) {
            int dims = fieldType().elementType.parseDimensionCount(context);
            if (fieldType().indexOptions != null) {
                fieldType().indexOptions.validateDimension(dims);
            }
            DenseVectorFieldType updatedDenseVectorFieldType = new DenseVectorFieldType(
                fieldType().name(),
                indexCreatedVersion,
                fieldType().elementType,
                dims,
                fieldType().indexed,
                fieldType().similarity,
                fieldType().indexOptions,
                fieldType().meta()
            );
            Mapper update = new DenseVectorFieldMapper(
                leafName(),
                updatedDenseVectorFieldType,
                builderParams,
                indexOptions,
                indexCreatedVersion
            );
            context.addDynamicMapper(update);
            return;
        }
        if (fieldType().indexed) {
            parseKnnVectorAndIndex(context);
        } else {
            parseBinaryDocValuesVectorAndIndex(context);
        }
    }

    private void parseKnnVectorAndIndex(DocumentParserContext context) throws IOException {
        fieldType().elementType.parseKnnVectorAndIndex(context, this);
    }

    private void parseBinaryDocValuesVectorAndIndex(DocumentParserContext context) throws IOException {
        // encode array of floats as array of integers and store into buf
        // this code is here and not in the VectorEncoderDecoder so not to create extra arrays
        int dims = fieldType().dims;
        ElementType elementType = fieldType().elementType;
        int numBytes = indexCreatedVersion.onOrAfter(MAGNITUDE_STORED_INDEX_VERSION)
            ? elementType.getNumBytes(dims) + MAGNITUDE_BYTES
            : elementType.getNumBytes(dims);

        ByteBuffer byteBuffer = elementType.createByteBuffer(indexCreatedVersion, numBytes);
        VectorData vectorData = elementType.parseKnnVector(context, dims, (i, b) -> {
            if (b) {
                checkDimensionMatches(i, context);
            } else {
                checkDimensionExceeded(i, context);
            }
        }, fieldType().similarity);
        vectorData.addToBuffer(byteBuffer);
        if (indexCreatedVersion.onOrAfter(MAGNITUDE_STORED_INDEX_VERSION)) {
            // encode vector magnitude at the end
            double dotProduct = elementType.computeSquaredMagnitude(vectorData);
            float vectorMagnitude = (float) Math.sqrt(dotProduct);
            byteBuffer.putFloat(vectorMagnitude);
        }
        Field field = new BinaryDocValuesField(fieldType().name(), new BytesRef(byteBuffer.array()));
        context.doc().addWithKey(fieldType().name(), field);
    }

    private void checkDimensionExceeded(int index, DocumentParserContext context) {
        if (index >= fieldType().dims) {
            throw new IllegalArgumentException(
                "The ["
                    + typeName()
                    + "] field ["
                    + fullPath()
                    + "] in doc ["
                    + context.documentDescription()
                    + "] has more dimensions "
                    + "than defined in the mapping ["
                    + fieldType().dims
                    + "]"
            );
        }
    }

    private void checkDimensionMatches(int index, DocumentParserContext context) {
        if (index != fieldType().dims) {
            throw new IllegalArgumentException(
                "The ["
                    + typeName()
                    + "] field ["
                    + fullPath()
                    + "] in doc ["
                    + context.documentDescription()
                    + "] has a different number of dimensions "
                    + "["
                    + index
                    + "] than defined in the mapping ["
                    + fieldType().dims
                    + "]"
            );
        }
    }

    @Override
    protected void parseCreateField(DocumentParserContext context) {
        throw new AssertionError("parse is implemented directly");
    }

    @Override
    protected String contentType() {
        return CONTENT_TYPE;
    }

    @Override
    public FieldMapper.Builder getMergeBuilder() {
        return new Builder(leafName(), indexCreatedVersion).init(this);
    }

    private static IndexOptions parseIndexOptions(String fieldName, Object propNode, IndexVersion indexVersion) {
        @SuppressWarnings("unchecked")
        Map<String, ?> indexOptionsMap = (Map<String, ?>) propNode;
        Object typeNode = indexOptionsMap.remove("type");
        if (typeNode == null) {
            throw new MapperParsingException("[index_options] requires field [type] to be configured");
        }
        String type = XContentMapValues.nodeStringValue(typeNode);
        Optional<VectorIndexType> vectorIndexType = VectorIndexType.fromString(type);
        if (vectorIndexType.isEmpty()) {
            throw new MapperParsingException("Unknown vector index options type [" + type + "] for field [" + fieldName + "]");
        }
        VectorIndexType parsedType = vectorIndexType.get();
        return parsedType.parseIndexOptions(fieldName, indexOptionsMap, indexVersion);
    }

    /**
     * @return the custom kNN vectors format that is configured for this field or
     * {@code null} if the default format should be used.
     */
    public KnnVectorsFormat getKnnVectorsFormatForField(KnnVectorsFormat defaultFormat) {
        final KnnVectorsFormat format;
        if (indexOptions == null) {
            format = fieldType().elementType == ElementType.BIT ? new ES815HnswBitVectorsFormat() : defaultFormat;
        } else {
            format = indexOptions.getVectorsFormat(fieldType().elementType);
        }
        // It's legal to reuse the same format name as this is the same on-disk format.
        return new KnnVectorsFormat(format.getName()) {
            @Override
            public KnnVectorsWriter fieldsWriter(SegmentWriteState state) throws IOException {
                return format.fieldsWriter(state);
            }

            @Override
            public KnnVectorsReader fieldsReader(SegmentReadState state) throws IOException {
                return format.fieldsReader(state);
            }

            @Override
            public int getMaxDimensions(String fieldName) {
                return MAX_DIMS_COUNT;
            }

            @Override
            public String toString() {
                return format.toString();
            }
        };
    }

    @Override
    protected SyntheticSourceSupport syntheticSourceSupport() {
        return new SyntheticSourceSupport.Native(
            () -> fieldType().indexed
                ? new IndexedSyntheticFieldLoader(indexCreatedVersion, fieldType().similarity)
                : new DocValuesSyntheticFieldLoader(indexCreatedVersion)
        );
    }

    private class IndexedSyntheticFieldLoader extends SourceLoader.DocValuesBasedSyntheticFieldLoader {
        private FloatVectorValues values;
        private ByteVectorValues byteVectorValues;
        private boolean hasValue;
        private boolean hasMagnitude;
        private int ord;

        private final IndexVersion indexCreatedVersion;
        private final VectorSimilarity vectorSimilarity;
        private NumericDocValues magnitudeReader;

        private IndexedSyntheticFieldLoader(IndexVersion indexCreatedVersion, VectorSimilarity vectorSimilarity) {
            this.indexCreatedVersion = indexCreatedVersion;
            this.vectorSimilarity = vectorSimilarity;
        }

        @Override
        public DocValuesLoader docValuesLoader(LeafReader leafReader, int[] docIdsInLeaf) throws IOException {
            values = leafReader.getFloatVectorValues(fullPath());
            if (values != null) {
                if (indexCreatedVersion.onOrAfter(NORMALIZE_COSINE) && VectorSimilarity.COSINE.equals(vectorSimilarity)) {
                    magnitudeReader = leafReader.getNumericDocValues(fullPath() + COSINE_MAGNITUDE_FIELD_SUFFIX);
                }
                KnnVectorValues.DocIndexIterator iterator = values.iterator();
                return docId -> {
                    if (iterator.docID() > docId) {
                        return hasValue = false;
                    }
                    if (iterator.docID() == docId) {
                        return hasValue = true;
                    }
                    hasValue = docId == iterator.advance(docId);
                    hasMagnitude = hasValue && magnitudeReader != null && magnitudeReader.advanceExact(docId);
                    ord = iterator.index();
                    return hasValue;
                };
            }
            byteVectorValues = leafReader.getByteVectorValues(fullPath());
            if (byteVectorValues != null) {
                KnnVectorValues.DocIndexIterator iterator = byteVectorValues.iterator();
                return docId -> {
                    if (iterator.docID() > docId) {
                        return hasValue = false;
                    }
                    if (iterator.docID() == docId) {
                        return hasValue = true;
                    }
                    hasValue = docId == iterator.advance(docId);
                    ord = iterator.index();
                    return hasValue;
                };
            }
            return null;
        }

        @Override
        public boolean hasValue() {
            return hasValue;
        }

        @Override
        public void write(XContentBuilder b) throws IOException {
            if (false == hasValue) {
                return;
            }
            float magnitude = Float.NaN;
            if (hasMagnitude) {
                magnitude = Float.intBitsToFloat((int) magnitudeReader.longValue());
            }
            b.startArray(leafName());
            if (values != null) {
                for (float v : values.vectorValue(ord)) {
                    if (hasMagnitude) {
                        b.value(v * magnitude);
                    } else {
                        b.value(v);
                    }
                }
            } else if (byteVectorValues != null) {
                byte[] vectorValue = byteVectorValues.vectorValue(ord);
                for (byte value : vectorValue) {
                    b.value(value);
                }
            }
            b.endArray();
        }

        @Override
        public String fieldName() {
            return fullPath();
        }
    }

    private class DocValuesSyntheticFieldLoader extends SourceLoader.DocValuesBasedSyntheticFieldLoader {
        private BinaryDocValues values;
        private boolean hasValue;
        private final IndexVersion indexCreatedVersion;

        private DocValuesSyntheticFieldLoader(IndexVersion indexCreatedVersion) {
            this.indexCreatedVersion = indexCreatedVersion;
        }

        @Override
        public DocValuesLoader docValuesLoader(LeafReader leafReader, int[] docIdsInLeaf) throws IOException {
            values = leafReader.getBinaryDocValues(fullPath());
            if (values == null) {
                return null;
            }
            return docId -> {
                if (values.docID() > docId) {
                    return hasValue = false;
                }
                if (values.docID() == docId) {
                    return hasValue = true;
                }
                hasValue = docId == values.advance(docId);
                return hasValue;
            };
        }

        @Override
        public boolean hasValue() {
            return hasValue;
        }

        @Override
        public void write(XContentBuilder b) throws IOException {
            if (false == hasValue) {
                return;
            }
            b.startArray(leafName());
            BytesRef ref = values.binaryValue();
            ByteBuffer byteBuffer = ByteBuffer.wrap(ref.bytes, ref.offset, ref.length);
            if (indexCreatedVersion.onOrAfter(LITTLE_ENDIAN_FLOAT_STORED_INDEX_VERSION)) {
                byteBuffer.order(ByteOrder.LITTLE_ENDIAN);
            }
            int dims = fieldType().elementType == ElementType.BIT ? fieldType().dims / Byte.SIZE : fieldType().dims;
            for (int dim = 0; dim < dims; dim++) {
                fieldType().elementType.readAndWriteValue(byteBuffer, b);
            }
            b.endArray();
        }

        @Override
        public String fieldName() {
            return fullPath();
        }
    }

    /**
     * Interface for a function that takes a int and boolean
     */
    @FunctionalInterface
    public interface IntBooleanConsumer {
        void accept(int value, boolean isComplete);
    }
}<|MERGE_RESOLUTION|>--- conflicted
+++ resolved
@@ -2318,17 +2318,9 @@
             KnnSearchStrategy searchStrategy
         ) {
             elementType.checkDimensions(dims, queryVector.length);
-<<<<<<< HEAD
-            Query knnQuery = PatienceKnnVectorQuery.fromByteQuery(
-                parentFilter != null
-                    ? new ESDiversifyingChildrenByteKnnVectorQuery(name(), queryVector, filter, k, numCands, parentFilter)
-                    : new ESKnnByteVectorQuery(name(), queryVector, k, numCands, filter)
-            );
-=======
-            Query knnQuery = parentFilter != null
+            Query knnQuery = PatienceKnnVectorQuery.fromByteQuery(parentFilter != null
                 ? new ESDiversifyingChildrenByteKnnVectorQuery(name(), queryVector, filter, k, numCands, parentFilter, searchStrategy)
-                : new ESKnnByteVectorQuery(name(), queryVector, k, numCands, filter, searchStrategy);
->>>>>>> 3f5f8994
+                : new ESKnnByteVectorQuery(name(), queryVector, k, numCands, filter, searchStrategy));
             if (similarityThreshold != null) {
                 knnQuery = new VectorSimilarityQuery(
                     knnQuery,
@@ -2354,17 +2346,10 @@
                 float squaredMagnitude = VectorUtil.dotProduct(queryVector, queryVector);
                 elementType.checkVectorMagnitude(similarity, ElementType.errorByteElementsAppender(queryVector), squaredMagnitude);
             }
-<<<<<<< HEAD
-            Query knnQuery = PatienceKnnVectorQuery.fromByteQuery(
-                parentFilter != null
-                    ? new ESDiversifyingChildrenByteKnnVectorQuery(name(), queryVector, filter, k, numCands, parentFilter)
-                    : new ESKnnByteVectorQuery(name(), queryVector, k, numCands, filter)
-            );
-=======
-            Query knnQuery = parentFilter != null
+            Query knnQuery = PatienceKnnVectorQuery.fromByteQuery(parentFilter != null
                 ? new ESDiversifyingChildrenByteKnnVectorQuery(name(), queryVector, filter, k, numCands, parentFilter, searchStrategy)
-                : new ESKnnByteVectorQuery(name(), queryVector, k, numCands, filter, searchStrategy);
->>>>>>> 3f5f8994
+                : new ESKnnByteVectorQuery(name(), queryVector, k, numCands, filter, searchStrategy));
+
             if (similarityThreshold != null) {
                 knnQuery = new VectorSimilarityQuery(
                     knnQuery,
@@ -2416,14 +2401,7 @@
                 adjustedK = Math.min((int) Math.ceil(k * oversample), OVERSAMPLE_LIMIT);
                 numCands = Math.max(adjustedK, numCands);
             }
-<<<<<<< HEAD
-            Query knnQuery = PatienceKnnVectorQuery.fromFloatQuery(
-                parentFilter != null
-                    ? new ESDiversifyingChildrenFloatKnnVectorQuery(name(), queryVector, filter, adjustedK, numCands, parentFilter)
-                    : new ESKnnFloatVectorQuery(name(), queryVector, adjustedK, numCands, filter)
-            );
-=======
-            Query knnQuery = parentFilter != null
+            Query knnQuery = PatienceKnnVectorQuery.fromFloatQuery(parentFilter != null
                 ? new ESDiversifyingChildrenFloatKnnVectorQuery(
                     name(),
                     queryVector,
@@ -2433,8 +2411,8 @@
                     parentFilter,
                     knnSearchStrategy
                 )
-                : new ESKnnFloatVectorQuery(name(), queryVector, adjustedK, numCands, filter, knnSearchStrategy);
->>>>>>> 3f5f8994
+                : new ESKnnFloatVectorQuery(name(), queryVector, adjustedK, numCands, filter, knnSearchStrategy));
+
             if (rescore) {
                 knnQuery = new RescoreKnnVectorQuery(
                     name(),
