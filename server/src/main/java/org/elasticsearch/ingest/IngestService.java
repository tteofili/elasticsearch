--- conflicted
+++ resolved
@@ -274,51 +274,35 @@
         final IndexRequest indexRequest,
         final ProjectMetadata projectMetadata
     ) {
-<<<<<<< HEAD
-        resolvePipelinesAndUpdateIndexRequest(originalRequest, indexRequest, projectMetadata, System.currentTimeMillis());
-=======
-        resolvePipelinesAndUpdateIndexRequest(originalRequest, indexRequest, metadata, Map.of());
+        resolvePipelinesAndUpdateIndexRequest(originalRequest, indexRequest, projectMetadata, Map.of());
     }
 
     public static void resolvePipelinesAndUpdateIndexRequest(
         final DocWriteRequest<?> originalRequest,
         final IndexRequest indexRequest,
-        final Metadata metadata,
+        final ProjectMetadata projectMetadata,
         Map<String, ComponentTemplate> componentTemplateSubstitutions
     ) {
         resolvePipelinesAndUpdateIndexRequest(
             originalRequest,
             indexRequest,
-            metadata,
+            projectMetadata,
             System.currentTimeMillis(),
             componentTemplateSubstitutions
         );
->>>>>>> 3d1d495a
     }
 
     static void resolvePipelinesAndUpdateIndexRequest(
         final DocWriteRequest<?> originalRequest,
         final IndexRequest indexRequest,
-<<<<<<< HEAD
         final ProjectMetadata projectMetadata,
-        final long epochMillis
-=======
-        final Metadata metadata,
         final long epochMillis,
         final Map<String, ComponentTemplate> componentTemplateSubstitutions
->>>>>>> 3d1d495a
     ) {
         if (indexRequest.isPipelineResolved()) {
             return;
         }
 
-<<<<<<< HEAD
-        String requestPipeline = indexRequest.getPipeline();
-
-        Pipelines pipelines = resolvePipelinesFromMetadata(originalRequest, indexRequest, projectMetadata, epochMillis).or(
-            () -> resolvePipelinesFromIndexTemplates(indexRequest, projectMetadata)
-        ).orElse(Pipelines.NO_PIPELINES_DEFINED);
-=======
         /*
          * Here we look for the pipelines associated with the index if the index exists. If the index does not exist we fall back to using
          * templates to find the pipelines. But if a user has passed in component template substitutions, they want the settings from those
@@ -328,15 +312,14 @@
          */
         final Pipelines pipelines;
         if (componentTemplateSubstitutions.isEmpty()) {
-            pipelines = resolvePipelinesFromMetadata(originalRequest, indexRequest, metadata, epochMillis) //
-                .or(() -> resolvePipelinesFromIndexTemplates(indexRequest, metadata, Map.of()))
+            pipelines = resolvePipelinesFromMetadata(originalRequest, indexRequest, projectMetadata, epochMillis) //
+                .or(() -> resolvePipelinesFromIndexTemplates(indexRequest, projectMetadata, Map.of()))
                 .orElse(Pipelines.NO_PIPELINES_DEFINED);
         } else {
-            pipelines = resolvePipelinesFromIndexTemplates(indexRequest, metadata, componentTemplateSubstitutions).orElse(
+            pipelines = resolvePipelinesFromIndexTemplates(indexRequest, projectMetadata, componentTemplateSubstitutions).orElse(
                 Pipelines.NO_PIPELINES_DEFINED
             );
         }
->>>>>>> 3d1d495a
 
         // The pipeline coming as part of the request always has priority over the resolved one from metadata or templates
         String requestPipeline = indexRequest.getPipeline();
@@ -1486,15 +1469,11 @@
         return Optional.of(new Pipelines(IndexSettings.DEFAULT_PIPELINE.get(settings), IndexSettings.FINAL_PIPELINE.get(settings)));
     }
 
-<<<<<<< HEAD
-    private static Optional<Pipelines> resolvePipelinesFromIndexTemplates(IndexRequest indexRequest, ProjectMetadata projectMetadata) {
-=======
     private static Optional<Pipelines> resolvePipelinesFromIndexTemplates(
         IndexRequest indexRequest,
-        Metadata metadata,
+        ProjectMetadata projectMetadata,
         Map<String, ComponentTemplate> componentTemplateSubstitutions
     ) {
->>>>>>> 3d1d495a
         if (indexRequest.index() == null) {
             return Optional.empty();
         }
@@ -1504,11 +1483,11 @@
         // precedence), or if a V2 template does not match, any V1 templates
         String v2Template = MetadataIndexTemplateService.findV2Template(projectMetadata, indexRequest.index(), false);
         if (v2Template != null) {
-<<<<<<< HEAD
-            final Settings settings = MetadataIndexTemplateService.resolveSettings(projectMetadata, v2Template);
-=======
-            final Settings settings = MetadataIndexTemplateService.resolveSettings(metadata, v2Template, componentTemplateSubstitutions);
->>>>>>> 3d1d495a
+            final Settings settings = MetadataIndexTemplateService.resolveSettings(
+                projectMetadata,
+                v2Template,
+                componentTemplateSubstitutions
+            );
             return Optional.of(new Pipelines(IndexSettings.DEFAULT_PIPELINE.get(settings), IndexSettings.FINAL_PIPELINE.get(settings)));
         }
 
