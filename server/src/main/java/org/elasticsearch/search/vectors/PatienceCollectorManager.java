/*
 * Copyright Elasticsearch B.V. and/or licensed to Elasticsearch B.V. under one
 * or more contributor license agreements. Licensed under the "Elastic License
 * 2.0", the "GNU Affero General Public License v3.0 only", and the "Server Side
 * Public License v 1"; you may not use this file except in compliance with, at
 * your election, the "Elastic License 2.0", the "GNU Affero General Public
 * License v3.0 only", or the "Server Side Public License, v 1".
 */

package org.elasticsearch.search.vectors;

import org.apache.lucene.index.LeafReaderContext;
import org.apache.lucene.search.KnnCollector;
import org.apache.lucene.search.knn.KnnCollectorManager;
import org.apache.lucene.search.knn.KnnSearchStrategy;

import java.io.IOException;

/**
 * This is a decorator for the {@link KnnCollectorManager} that early terminates the wrapped {@link KnnCollector}
 * based on a saturation threshold and a patience factor. It is designed
 * to improve the efficiency of approximate nearest neighbor (KNN) searches by monitoring queue saturation
 * during the search process.
 * This applies a patience-based logic to both optimistic and regular KNN collectors.
 * The saturation threshold defines the percentage of saturation at which the collector's patience is
 * tested for termination.
 */
class PatienceCollectorManager implements KnnCollectorManager {

    private final KnnCollectorManager knnCollectorManager;

    PatienceCollectorManager(KnnCollectorManager knnCollectorManager) {
        this.knnCollectorManager = knnCollectorManager;
    }

<<<<<<< HEAD
    static KnnCollectorManager wrap(KnnCollectorManager knnCollectorManager, int k) {
        return new PatienceCollectorManager(knnCollectorManager, Math.max(7, (int) (k * 0.1)), DEFAULT_SATURATION_THRESHOLD);
=======
    static KnnCollectorManager wrap(KnnCollectorManager knnCollectorManager) {
        return new PatienceCollectorManager(knnCollectorManager);
>>>>>>> f33dfc2b
    }

    @Override
    public KnnCollector newCollector(int visitLimit, KnnSearchStrategy searchStrategy, LeafReaderContext ctx) throws IOException {
        return new AdaptiveHnswQueueSaturationCollector(knnCollectorManager.newCollector(visitLimit, searchStrategy, ctx));
    }

    @Override
    public KnnCollector newOptimisticCollector(int visitLimit, KnnSearchStrategy searchStrategy, LeafReaderContext ctx, int k)
        throws IOException {
        if (knnCollectorManager.isOptimistic()) {
            return new AdaptiveHnswQueueSaturationCollector(knnCollectorManager.newOptimisticCollector(visitLimit, searchStrategy, ctx, k));
        } else {
            return null;
        }
    }

    @Override
    public boolean isOptimistic() {
        return knnCollectorManager.isOptimistic();
    }
}<|MERGE_RESOLUTION|>--- conflicted
+++ resolved
@@ -33,13 +33,8 @@
         this.knnCollectorManager = knnCollectorManager;
     }
 
-<<<<<<< HEAD
-    static KnnCollectorManager wrap(KnnCollectorManager knnCollectorManager, int k) {
-        return new PatienceCollectorManager(knnCollectorManager, Math.max(7, (int) (k * 0.1)), DEFAULT_SATURATION_THRESHOLD);
-=======
     static KnnCollectorManager wrap(KnnCollectorManager knnCollectorManager) {
         return new PatienceCollectorManager(knnCollectorManager);
->>>>>>> f33dfc2b
     }
 
     @Override
