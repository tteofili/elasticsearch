--- conflicted
+++ resolved
@@ -11,13 +11,9 @@
 
 import com.carrotsearch.hppc.IntHashSet;
 
-<<<<<<< HEAD
 import org.apache.lucene.codecs.KnnVectorsReader;
 import org.apache.lucene.codecs.perfield.PerFieldKnnVectorsFormat;
 import org.apache.lucene.index.FieldInfo;
-=======
-import org.apache.lucene.index.FloatVectorValues;
->>>>>>> 15ae296c
 import org.apache.lucene.index.IndexReader;
 import org.apache.lucene.index.LeafReader;
 import org.apache.lucene.index.LeafReaderContext;
@@ -141,7 +137,6 @@
         TaskExecutor taskExecutor = indexSearcher.getTaskExecutor();
         List<LeafReaderContext> leafReaderContexts = reader.leaves();
 
-<<<<<<< HEAD
         int totalDocsWVectors = 0;
         assert this instanceof IVFKnnFloatVectorQuery;
         for (LeafReaderContext leafReaderContext : leafReaderContexts) {
@@ -150,15 +145,6 @@
             VectorScorer scorer = createVectorScorer(leafReaderContext, fieldInfo);
             if (scorer != null) {
                 totalDocsWVectors += (int) scorer.iterator().cost();
-=======
-        assert this instanceof IVFKnnFloatVectorQuery;
-        int totalVectors = 0;
-        for (LeafReaderContext leafReaderContext : leafReaderContexts) {
-            LeafReader leafReader = leafReaderContext.reader();
-            FloatVectorValues floatVectorValues = leafReader.getFloatVectorValues(field);
-            if (floatVectorValues != null) {
-                totalVectors += floatVectorValues.size();
->>>>>>> 15ae296c
             }
         }
 
@@ -166,21 +152,13 @@
         if (providedVisitRatio == 0.0f) {
             // dynamically set the percentage
             float expected = (float) Math.round(
-<<<<<<< HEAD
                 Math.log10(totalDocsWVectors) * Math.log10(totalDocsWVectors) * (Math.min(10_000, Math.max(numCands, 5 * k)))
             );
             visitRatio = expected / totalDocsWVectors;
-
-=======
-                Math.log10(totalVectors) * Math.log10(totalVectors) * (Math.min(10_000, Math.max(numCands, 5 * k)))
-            );
-            visitRatio = expected / totalVectors;
->>>>>>> 15ae296c
         } else {
             visitRatio = providedVisitRatio;
         }
 
-<<<<<<< HEAD
         // FIXME: pick a reasonable min budget and make sure visitRatio is used appropriately throughout and not pushing the budget to zero
         int totalBudget = Math.max(100, (int) (totalDocsWVectors * visitRatio));
 
@@ -232,11 +210,6 @@
             }
         } else {
             tasks = Collections.emptyList();
-=======
-        List<Callable<TopDocs>> tasks = new ArrayList<>(leafReaderContexts.size());
-        for (LeafReaderContext context : leafReaderContexts) {
-            tasks.add(() -> searchLeaf(context, filterWeight, knnCollectorManager, visitRatio));
->>>>>>> 15ae296c
         }
         TopDocs[] perLeafResults = taskExecutor.invokeAll(tasks).toArray(TopDocs[]::new);
 
@@ -249,7 +222,6 @@
         return new KnnScoreDocQuery(topK.scoreDocs, reader);
     }
 
-<<<<<<< HEAD
     abstract VectorScorer createVectorScorer(LeafReaderContext context, FieldInfo fi) throws IOException;
 
     private float adjustVisitRatioForSegment(double affinityScore, double affinityThreshold, float maxAdjustment, float visitRatio) {
@@ -364,11 +336,6 @@
         int visitingBudget
     ) throws IOException {
         TopDocs results = getLeafResults(ctx, filterWeight, knnCollectorManager, visitRatio, visitingBudget);
-=======
-    private TopDocs searchLeaf(LeafReaderContext ctx, Weight filterWeight, KnnCollectorManager knnCollectorManager, float visitRatio)
-        throws IOException {
-        TopDocs results = getLeafResults(ctx, filterWeight, knnCollectorManager, visitRatio);
->>>>>>> 15ae296c
         IntHashSet dedup = new IntHashSet(results.scoreDocs.length * 4 / 3);
         int deduplicateCount = 0;
         for (ScoreDoc scoreDoc : results.scoreDocs) {
@@ -388,7 +355,6 @@
         return new TopDocs(results.totalHits, deduplicatedScoreDocs);
     }
 
-<<<<<<< HEAD
     TopDocs getLeafResults(
         LeafReaderContext ctx,
         Weight filterWeight,
@@ -396,10 +362,6 @@
         float visitRatio,
         int visitingBudget
     ) throws IOException {
-=======
-    TopDocs getLeafResults(LeafReaderContext ctx, Weight filterWeight, KnnCollectorManager knnCollectorManager, float visitRatio)
-        throws IOException {
->>>>>>> 15ae296c
         final LeafReader reader = ctx.reader();
         final Bits liveDocs = reader.getLiveDocs();
 
@@ -414,11 +376,7 @@
         }
 
         if (filterWeight == null) {
-<<<<<<< HEAD
             return approximateSearch(ctx, liveDocs, visitingBudget, knnCollectorManager, searchStrategy);
-=======
-            return approximateSearch(ctx, liveDocs, Integer.MAX_VALUE, knnCollectorManager, visitRatio);
->>>>>>> 15ae296c
         }
 
         Scorer scorer = filterWeight.scorer(ctx);
@@ -428,11 +386,7 @@
 
         BitSet acceptDocs = createBitSet(scorer.iterator(), liveDocs, reader.maxDoc());
         final int cost = acceptDocs.cardinality();
-<<<<<<< HEAD
         return approximateSearch(ctx, acceptDocs, Math.min(visitingBudget, cost + 1), knnCollectorManager, searchStrategy);
-=======
-        return approximateSearch(ctx, acceptDocs, cost + 1, knnCollectorManager, visitRatio);
->>>>>>> 15ae296c
     }
 
     abstract TopDocs approximateSearch(
@@ -440,11 +394,7 @@
         Bits acceptDocs,
         int visitedLimit,
         KnnCollectorManager knnCollectorManager,
-<<<<<<< HEAD
         KnnSearchStrategy searchStrategy
-=======
-        float visitRatio
->>>>>>> 15ae296c
     ) throws IOException;
 
     protected KnnCollectorManager getKnnCollectorManager(int k, IndexSearcher searcher) {
