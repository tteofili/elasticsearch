/*
 * Copyright Elasticsearch B.V. and/or licensed to Elasticsearch B.V. under one
 * or more contributor license agreements. Licensed under the "Elastic License
 * 2.0", the "GNU Affero General Public License v3.0 only", and the "Server Side
 * Public License v 1"; you may not use this file except in compliance with, at
 * your election, the "Elastic License 2.0", the "GNU Affero General Public
 * License v3.0 only", or the "Server Side Public License, v 1".
 */

package org.elasticsearch.search.vectors;

<<<<<<< HEAD
import org.apache.lucene.codecs.KnnVectorsReader;
import org.apache.lucene.codecs.perfield.PerFieldKnnVectorsFormat;
import org.apache.lucene.index.FieldInfo;
=======
import com.carrotsearch.hppc.IntHashSet;

>>>>>>> 651e3592
import org.apache.lucene.index.IndexReader;
import org.apache.lucene.index.LeafReader;
import org.apache.lucene.index.LeafReaderContext;
import org.apache.lucene.index.SegmentReader;
import org.apache.lucene.index.VectorSimilarityFunction;
import org.apache.lucene.search.BooleanClause;
import org.apache.lucene.search.BooleanQuery;
import org.apache.lucene.search.DocIdSetIterator;
import org.apache.lucene.search.FieldExistsQuery;
import org.apache.lucene.search.FilteredDocIdSetIterator;
import org.apache.lucene.search.IndexSearcher;
import org.apache.lucene.search.KnnCollector;
import org.apache.lucene.search.MatchNoDocsQuery;
import org.apache.lucene.search.Query;
import org.apache.lucene.search.QueryVisitor;
import org.apache.lucene.search.ScoreDoc;
import org.apache.lucene.search.ScoreMode;
import org.apache.lucene.search.Scorer;
import org.apache.lucene.search.TaskExecutor;
import org.apache.lucene.search.TopDocs;
import org.apache.lucene.search.TopDocsCollector;
import org.apache.lucene.search.TopKnnCollector;
import org.apache.lucene.search.Weight;
import org.apache.lucene.search.knn.KnnCollectorManager;
import org.apache.lucene.search.knn.KnnSearchStrategy;
import org.apache.lucene.util.BitSet;
import org.apache.lucene.util.BitSetIterator;
import org.apache.lucene.util.Bits;
import org.apache.lucene.util.VectorUtil;
import org.elasticsearch.index.codec.vectors.DefaultIVFVectorsReader;
import org.elasticsearch.index.codec.vectors.IVFVectorsReader;
import org.elasticsearch.search.profile.query.QueryProfiler;

import java.io.IOException;
import java.util.ArrayList;
import java.util.Arrays;
import java.util.Collections;
import java.util.List;
import java.util.Objects;
import java.util.concurrent.Callable;

import static org.apache.lucene.index.VectorSimilarityFunction.COSINE;
import static org.apache.lucene.index.VectorSimilarityFunction.MAXIMUM_INNER_PRODUCT;

abstract class AbstractIVFKnnVectorQuery extends Query implements QueryProfilerProvider {

    static final TopDocs NO_RESULTS = TopDocsCollector.EMPTY_TOPDOCS;

    protected final String field;
    protected final float visitRatio;
    protected final int k;
    protected final int numCands;
    protected final Query filter;
    private final float visitedRatio;
    protected int vectorOpsCount;

<<<<<<< HEAD
    protected AbstractIVFKnnVectorQuery(String field, int nProbe, int k, int numCands, float visitedRatio, Query filter) {
=======
    protected AbstractIVFKnnVectorQuery(String field, float visitRatio, int k, int numCands, Query filter) {
>>>>>>> 651e3592
        if (k < 1) {
            throw new IllegalArgumentException("k must be at least 1, got: " + k);
        }
        if (visitRatio < 0.0f || visitRatio > 1.0f) {
            throw new IllegalArgumentException("visitRatio must be between 0.0 and 1.0 (both inclusive), got: " + visitRatio);
        }
        if (numCands < k) {
            throw new IllegalArgumentException("numCands must be at least k, got: " + numCands);
        }
        this.field = field;
        this.visitRatio = visitRatio;
        this.k = k;
        this.filter = filter;
        this.numCands = numCands;
<<<<<<< HEAD
        this.visitedRatio = visitedRatio;
=======
        this.searchStrategy = new IVFKnnSearchStrategy(visitRatio);
>>>>>>> 651e3592
    }

    @Override
    public void visit(QueryVisitor visitor) {
        if (visitor.acceptField(field)) {
            visitor.visitLeaf(this);
        }
    }

    @Override
    public boolean equals(Object o) {
        if (this == o) return true;
        if (o == null || getClass() != o.getClass()) return false;
        AbstractIVFKnnVectorQuery that = (AbstractIVFKnnVectorQuery) o;
        return k == that.k
            && Objects.equals(field, that.field)
            && Objects.equals(filter, that.filter)
            && Objects.equals(visitRatio, that.visitRatio);
    }

    @Override
    public int hashCode() {
        return Objects.hash(field, k, filter, visitRatio);
    }

    @Override
    public Query rewrite(IndexSearcher indexSearcher) throws IOException {
        vectorOpsCount = 0;
        IndexReader reader = indexSearcher.getIndexReader();

        final Weight filterWeight;
        if (filter != null) {
            BooleanQuery booleanQuery = new BooleanQuery.Builder().add(filter, BooleanClause.Occur.FILTER)
                .add(new FieldExistsQuery(field), BooleanClause.Occur.FILTER)
                .build();
            Query rewritten = indexSearcher.rewrite(booleanQuery);
            if (rewritten.getClass() == MatchNoDocsQuery.class) {
                return rewritten;
            }
            filterWeight = indexSearcher.createWeight(rewritten, ScoreMode.COMPLETE_NO_SCORES, 1f);
        } else {
            filterWeight = null;
        }
        // we request numCands as we are using it as an approximation measure
        // we need to ensure we are getting at least 2*k results to ensure we cover overspill duplicates
        // TODO move the logic for automatically adjusting percentages to the query, so we can only pass
        // 2k to the collector.
        KnnCollectorManager knnCollectorManager = getKnnCollectorManager(Math.max(Math.round(2f * k), numCands), indexSearcher);
        TaskExecutor taskExecutor = indexSearcher.getTaskExecutor();
        List<LeafReaderContext> leafReaderContexts = reader.leaves();

        // FIXME: validate this, clean it up
        int totalBudget = 0;
        for(LeafReaderContext leafReaderContext : leafReaderContexts) {
            totalBudget += leafReaderContext.reader().leaves().size();
        }
        totalBudget = (int) (totalBudget * visitedRatio);
//        int totalBudget = (int) (reader.numDocs() * visitedRatio);

        List<Callable<TopDocs>> tasks;
        if (leafReaderContexts.isEmpty() == false) {
            // calculate the affinity of each segment to the query vector
            // (need information from each segment: no. of clusters, global centroid, density, parent centroids' scores, etc.)
            List<SegmentAffinity> segmentAffinities = calculateSegmentAffinities(leafReaderContexts, getQueryVector());

            // TODO: sort segments by affinity score in descending order, and cut the long tail ?
            double[] affinityScores = segmentAffinities.stream()
                .map(SegmentAffinity::affinityScore)
                .mapToDouble(Double::doubleValue)
                .toArray();

            double averageAffinity = Arrays.stream(affinityScores).average().orElse(Double.NaN);
            // max affinity for decreasing nProbe
            double maxAffinity = Arrays.stream(affinityScores).max().orElse(Double.NaN);
            double lowerAffinity = (maxAffinity + averageAffinity) * 0.5;
            double cutoffAffinity = lowerAffinity * 0.1; // minimum affinity score for a segment to be considered
            double affinityThreshold = (maxAffinity + lowerAffinity) * 0.66; // min affinity for increasing nProbe
            int maxAdjustments = (int) (nProbe * 1.5);

            if (Double.isNaN(maxAffinity) || Double.isNaN(averageAffinity)) {
                tasks = new ArrayList<>(leafReaderContexts.size());
                for (LeafReaderContext context : leafReaderContexts) {
                    tasks.add(() -> searchLeaf(context, filterWeight, knnCollectorManager, nProbe, Integer.MAX_VALUE));
                }
            } else {
                tasks = new ArrayList<>(segmentAffinities.size());
                double scoreVectorsSum = segmentAffinities.stream()
                    .map(segmentAffinity -> segmentAffinity.affinityScore * segmentAffinity.context.reader().numDocs())
                    .mapToDouble(Double::doubleValue)
                    .sum();

                for (SegmentAffinity segmentAffinity : segmentAffinities) {
                    double score = segmentAffinity.affinityScore();
                    if (score < cutoffAffinity) {
                        continue;
                    }
                    int adjustedNProbe = adjustNProbeForSegment(score, affinityThreshold, maxAdjustments);
                    LeafReaderContext context = segmentAffinity.context();

                    // distribute the budget according to : budgetᵢ = total_budget × (affinityᵢ × |vectors|ᵢ) / ∑ (affinityⱼ × |vectors|ⱼ)
                    int segmentBudget = (int) (totalBudget * (score * context.reader().numDocs()) / scoreVectorsSum);
                    tasks.add(() -> searchLeaf(context, filterWeight, knnCollectorManager, adjustedNProbe, Math.max(1, segmentBudget)));
                }
            }
        } else {
            tasks = Collections.emptyList();
        }
        TopDocs[] perLeafResults = taskExecutor.invokeAll(tasks).toArray(TopDocs[]::new);

        // Merge sort the results
        TopDocs topK = TopDocs.merge(k, perLeafResults);
        vectorOpsCount = (int) topK.totalHits.value();
        if (topK.scoreDocs.length == 0) {
            return new MatchNoDocsQuery();
        }
        return new KnnScoreDocQuery(topK.scoreDocs, reader);
    }

<<<<<<< HEAD
    private int adjustNProbeForSegment(double affinityScore, double affinityThreshold, int maxAdjustment) {
        int baseNProbe = this.nProbe;

        // for high affinity scores, increase nProbe
        if (affinityScore > affinityThreshold) {
            int adjustment = (int) Math.ceil((affinityScore - affinityThreshold) * maxAdjustment);
            return Math.min(baseNProbe * adjustment, baseNProbe + maxAdjustment);
        }

        // for low affinity scores, decrease nProbe
        if (affinityScore <= affinityThreshold) {
            return Math.max(baseNProbe / 3, 1);
        }

        return baseNProbe;
    }

    abstract float[] getQueryVector() throws IOException;

    private IVFVectorsReader unwrapReader(KnnVectorsReader knnVectorsReader) {
        IVFVectorsReader result = null;
        if (knnVectorsReader instanceof DefaultIVFVectorsReader IVFVectorsReader) {
            result = IVFVectorsReader;
        } else if (knnVectorsReader instanceof PerFieldKnnVectorsFormat.FieldsReader r) {
            KnnVectorsReader fieldReader = r.getFieldReader(field);
            if (fieldReader != null) {
                result = unwrapReader(fieldReader);
            }
        }
        return result;
    }

    private List<SegmentAffinity> calculateSegmentAffinities(List<LeafReaderContext> leafReaderContexts, float[] queryVector)
        throws IOException {
        List<SegmentAffinity> segmentAffinities = new ArrayList<>(leafReaderContexts.size());

        for (LeafReaderContext context : leafReaderContexts) {
            LeafReader leafReader = context.reader();
            FieldInfo fieldInfo = leafReader.getFieldInfos().fieldInfo(field);
            if (fieldInfo == null) {
                continue;
            }
            VectorSimilarityFunction similarityFunction = fieldInfo.getVectorSimilarityFunction();
            if (leafReader instanceof SegmentReader segmentReader) {
                KnnVectorsReader vectorReader = segmentReader.getVectorReader();
                IVFVectorsReader reader = unwrapReader(vectorReader);
                if (reader != null) {
                    float[] globalCentroid = reader.getGlobalCentroid(fieldInfo);

                    if (similarityFunction == COSINE) {
                        VectorUtil.l2normalize(queryVector);
                    }

                    if (queryVector.length != fieldInfo.getVectorDimension()) {
                        throw new IllegalArgumentException(
                            "vector query dimension: "
                                + queryVector.length
                                + " differs from field dimension: "
                                + fieldInfo.getVectorDimension()
                        );
                    }
                    // similarity between query vector and global centroid, higher is better
                    float centroidsScore = similarityFunction.compare(queryVector, globalCentroid);
                    if (similarityFunction == MAXIMUM_INNER_PRODUCT) {
                        centroidsScore = VectorUtil.scaleMaxInnerProductScore(centroidsScore);
                    }

                    // clusters per vector (< 1), higher is better (better coverage)
                    int numCentroids = reader.getNumCentroids(fieldInfo);
                    double centroidDensity = (double) numCentroids / leafReader.numDocs();

                    // with larger clusters, global centroid might not be a good representative,
                    // so we want to include "some" centroids' scores for higher quality estimate
                    // TODO: tweak the threshold numCentroids here
                    if (numCentroids > 64) {
                        float[] centroidScores = reader.getCentroidsScores(
                            fieldInfo,
                            numCentroids,
                            reader.getIvfCentroids(fieldInfo),
                            queryVector,
                            numCentroids > 128
                        );
                        Arrays.sort(centroidScores);
                        float first = centroidScores[centroidScores.length - 1];
                        float second = centroidScores[centroidScores.length - 2];
                        if (similarityFunction == MAXIMUM_INNER_PRODUCT) {
                            first = VectorUtil.scaleMaxInnerProductScore(first);
                            second = VectorUtil.scaleMaxInnerProductScore(second);
                        }
                        centroidsScore = (centroidsScore + first + second) / 3;
                    }

                    double affinityScore = centroidsScore * (1 + centroidDensity);

                    segmentAffinities.add(new SegmentAffinity(context, affinityScore));
                } else {
                    segmentAffinities.add(new SegmentAffinity(context, 0.5));
                }
            }
        }

        return segmentAffinities;
    }

    private record SegmentAffinity(LeafReaderContext context, double affinityScore) {}

    private TopDocs searchLeaf(
        LeafReaderContext ctx,
        Weight filterWeight,
        KnnCollectorManager knnCollectorManager,
        int nProbe,
        int visitingBudget
    ) throws IOException {
        TopDocs results = getLeafResults(ctx, filterWeight, knnCollectorManager, nProbe, visitingBudget);
        if (ctx.docBase > 0) {
            for (ScoreDoc scoreDoc : results.scoreDocs) {
=======
    private TopDocs searchLeaf(LeafReaderContext ctx, Weight filterWeight, KnnCollectorManager knnCollectorManager) throws IOException {
        TopDocs results = getLeafResults(ctx, filterWeight, knnCollectorManager);
        IntHashSet dedup = new IntHashSet(results.scoreDocs.length * 4 / 3);
        int deduplicateCount = 0;
        for (ScoreDoc scoreDoc : results.scoreDocs) {
            if (dedup.add(scoreDoc.doc)) {
                deduplicateCount++;
            }
        }
        ScoreDoc[] deduplicatedScoreDocs = new ScoreDoc[deduplicateCount];
        dedup.clear();
        int index = 0;
        for (ScoreDoc scoreDoc : results.scoreDocs) {
            if (dedup.add(scoreDoc.doc)) {
>>>>>>> 651e3592
                scoreDoc.doc += ctx.docBase;
                deduplicatedScoreDocs[index++] = scoreDoc;
            }
        }
        return new TopDocs(results.totalHits, deduplicatedScoreDocs);
    }

    TopDocs getLeafResults(
        LeafReaderContext ctx,
        Weight filterWeight,
        KnnCollectorManager knnCollectorManager,
        int nProbe,
        int visitingBudget
    ) throws IOException {
        final LeafReader reader = ctx.reader();
        final Bits liveDocs = reader.getLiveDocs();

        KnnSearchStrategy searchStrategy = new IVFKnnSearchStrategy(nProbe);

        if (filterWeight == null) {
            return approximateSearch(ctx, liveDocs, visitingBudget, knnCollectorManager, searchStrategy);
        }

        Scorer scorer = filterWeight.scorer(ctx);
        if (scorer == null) {
            return TopDocsCollector.EMPTY_TOPDOCS;
        }

        BitSet acceptDocs = createBitSet(scorer.iterator(), liveDocs, reader.maxDoc());
        final int cost = acceptDocs.cardinality();
        return approximateSearch(ctx, acceptDocs, Math.min(visitingBudget, cost + 1), knnCollectorManager, searchStrategy);
    }

    abstract TopDocs approximateSearch(
        LeafReaderContext context,
        Bits acceptDocs,
        int visitedLimit,
        KnnCollectorManager knnCollectorManager,
        KnnSearchStrategy searchStrategy
    ) throws IOException;

    protected KnnCollectorManager getKnnCollectorManager(int k, IndexSearcher searcher) {
        return new IVFCollectorManager(k);
    }

    @Override
    public final void profile(QueryProfiler queryProfiler) {
        queryProfiler.addVectorOpsCount(vectorOpsCount);
    }

    BitSet createBitSet(DocIdSetIterator iterator, Bits liveDocs, int maxDoc) throws IOException {
        if (liveDocs == null && iterator instanceof BitSetIterator bitSetIterator) {
            // If we already have a BitSet and no deletions, reuse the BitSet
            return bitSetIterator.getBitSet();
        } else {
            // Create a new BitSet from matching and live docs
            FilteredDocIdSetIterator filterIterator = new FilteredDocIdSetIterator(iterator) {
                @Override
                protected boolean match(int doc) {
                    return liveDocs == null || liveDocs.get(doc);
                }
            };
            return BitSet.of(filterIterator, maxDoc);
        }
    }

    static class IVFCollectorManager implements KnnCollectorManager {
        private final int k;

        IVFCollectorManager(int k) {
            this.k = k;
        }

        @Override
        public KnnCollector newCollector(int visitedLimit, KnnSearchStrategy searchStrategy, LeafReaderContext context) throws IOException {
            return new TopKnnCollector(k, visitedLimit, searchStrategy);
        }
    }
}<|MERGE_RESOLUTION|>--- conflicted
+++ resolved
@@ -9,14 +9,11 @@
 
 package org.elasticsearch.search.vectors;
 
-<<<<<<< HEAD
+import com.carrotsearch.hppc.IntHashSet;
+
 import org.apache.lucene.codecs.KnnVectorsReader;
 import org.apache.lucene.codecs.perfield.PerFieldKnnVectorsFormat;
 import org.apache.lucene.index.FieldInfo;
-=======
-import com.carrotsearch.hppc.IntHashSet;
-
->>>>>>> 651e3592
 import org.apache.lucene.index.IndexReader;
 import org.apache.lucene.index.LeafReader;
 import org.apache.lucene.index.LeafReaderContext;
@@ -70,14 +67,10 @@
     protected final int k;
     protected final int numCands;
     protected final Query filter;
-    private final float visitedRatio;
+    protected final IVFKnnSearchStrategy searchStrategy;
     protected int vectorOpsCount;
 
-<<<<<<< HEAD
-    protected AbstractIVFKnnVectorQuery(String field, int nProbe, int k, int numCands, float visitedRatio, Query filter) {
-=======
     protected AbstractIVFKnnVectorQuery(String field, float visitRatio, int k, int numCands, Query filter) {
->>>>>>> 651e3592
         if (k < 1) {
             throw new IllegalArgumentException("k must be at least 1, got: " + k);
         }
@@ -92,11 +85,17 @@
         this.k = k;
         this.filter = filter;
         this.numCands = numCands;
-<<<<<<< HEAD
-        this.visitedRatio = visitedRatio;
-=======
-        this.searchStrategy = new IVFKnnSearchStrategy(visitRatio);
->>>>>>> 651e3592
+        if (visitRatio == 0.0f) {
+            // dynamically set the percentage
+            float expected = (float) Math.round(1.75f * Math.log10(numCands) * Math.log10(numCands) * (numCands));
+            // FIXME: get floatVectorValues from the reader, clean this up
+            // int totalVectors = floatVectorValues.size();
+            int totalVectors = 1000000;
+            float ratio = expected / totalVectors;
+            searchStrategy = new IVFKnnSearchStrategy(ratio);
+        } else {
+            this.searchStrategy = new IVFKnnSearchStrategy(visitRatio);
+        }
     }
 
     @Override
@@ -150,11 +149,11 @@
 
         // FIXME: validate this, clean it up
         int totalBudget = 0;
-        for(LeafReaderContext leafReaderContext : leafReaderContexts) {
+        for (LeafReaderContext leafReaderContext : leafReaderContexts) {
             totalBudget += leafReaderContext.reader().leaves().size();
         }
-        totalBudget = (int) (totalBudget * visitedRatio);
-//        int totalBudget = (int) (reader.numDocs() * visitedRatio);
+        totalBudget = (int) (totalBudget * visitRatio);
+        // int totalBudget = (int) (reader.numDocs() * visitedRatio);
 
         List<Callable<TopDocs>> tasks;
         if (leafReaderContexts.isEmpty() == false) {
@@ -174,12 +173,14 @@
             double lowerAffinity = (maxAffinity + averageAffinity) * 0.5;
             double cutoffAffinity = lowerAffinity * 0.1; // minimum affinity score for a segment to be considered
             double affinityThreshold = (maxAffinity + lowerAffinity) * 0.66; // min affinity for increasing nProbe
-            int maxAdjustments = (int) (nProbe * 1.5);
+
+            // FIXME: review this change from nProbe to ratio
+            int maxAdjustments = (int) (visitRatio * 1.5);
 
             if (Double.isNaN(maxAffinity) || Double.isNaN(averageAffinity)) {
                 tasks = new ArrayList<>(leafReaderContexts.size());
                 for (LeafReaderContext context : leafReaderContexts) {
-                    tasks.add(() -> searchLeaf(context, filterWeight, knnCollectorManager, nProbe, Integer.MAX_VALUE));
+                    tasks.add(() -> searchLeaf(context, filterWeight, knnCollectorManager, visitRatio, Integer.MAX_VALUE));
                 }
             } else {
                 tasks = new ArrayList<>(segmentAffinities.size());
@@ -193,12 +194,12 @@
                     if (score < cutoffAffinity) {
                         continue;
                     }
-                    int adjustedNProbe = adjustNProbeForSegment(score, affinityThreshold, maxAdjustments);
+                    float adjustedVisitRatio = adjustVisitRatioForSegment(score, affinityThreshold, maxAdjustments);
                     LeafReaderContext context = segmentAffinity.context();
 
                     // distribute the budget according to : budgetᵢ = total_budget × (affinityᵢ × |vectors|ᵢ) / ∑ (affinityⱼ × |vectors|ⱼ)
                     int segmentBudget = (int) (totalBudget * (score * context.reader().numDocs()) / scoreVectorsSum);
-                    tasks.add(() -> searchLeaf(context, filterWeight, knnCollectorManager, adjustedNProbe, Math.max(1, segmentBudget)));
+                    tasks.add(() -> searchLeaf(context, filterWeight, knnCollectorManager, adjustedVisitRatio, Math.max(1, segmentBudget)));
                 }
             }
         } else {
@@ -215,22 +216,22 @@
         return new KnnScoreDocQuery(topK.scoreDocs, reader);
     }
 
-<<<<<<< HEAD
-    private int adjustNProbeForSegment(double affinityScore, double affinityThreshold, int maxAdjustment) {
-        int baseNProbe = this.nProbe;
+    private float adjustVisitRatioForSegment(double affinityScore, double affinityThreshold, int maxAdjustment) {
+        // FIXME: review this change from nProbe to ratio
+        float baseVisitRatio = this.visitRatio;
 
         // for high affinity scores, increase nProbe
         if (affinityScore > affinityThreshold) {
             int adjustment = (int) Math.ceil((affinityScore - affinityThreshold) * maxAdjustment);
-            return Math.min(baseNProbe * adjustment, baseNProbe + maxAdjustment);
+            return Math.min(baseVisitRatio * adjustment, baseVisitRatio + maxAdjustment);
         }
 
         // for low affinity scores, decrease nProbe
         if (affinityScore <= affinityThreshold) {
-            return Math.max(baseNProbe / 3, 1);
-        }
-
-        return baseNProbe;
+            return Math.max(baseVisitRatio / 3, 1);
+        }
+
+        return baseVisitRatio;
     }
 
     abstract float[] getQueryVector() throws IOException;
@@ -326,15 +327,10 @@
         LeafReaderContext ctx,
         Weight filterWeight,
         KnnCollectorManager knnCollectorManager,
-        int nProbe,
+        float visitRatio,
         int visitingBudget
     ) throws IOException {
-        TopDocs results = getLeafResults(ctx, filterWeight, knnCollectorManager, nProbe, visitingBudget);
-        if (ctx.docBase > 0) {
-            for (ScoreDoc scoreDoc : results.scoreDocs) {
-=======
-    private TopDocs searchLeaf(LeafReaderContext ctx, Weight filterWeight, KnnCollectorManager knnCollectorManager) throws IOException {
-        TopDocs results = getLeafResults(ctx, filterWeight, knnCollectorManager);
+        TopDocs results = getLeafResults(ctx, filterWeight, knnCollectorManager, visitRatio, visitingBudget);
         IntHashSet dedup = new IntHashSet(results.scoreDocs.length * 4 / 3);
         int deduplicateCount = 0;
         for (ScoreDoc scoreDoc : results.scoreDocs) {
@@ -347,7 +343,6 @@
         int index = 0;
         for (ScoreDoc scoreDoc : results.scoreDocs) {
             if (dedup.add(scoreDoc.doc)) {
->>>>>>> 651e3592
                 scoreDoc.doc += ctx.docBase;
                 deduplicatedScoreDocs[index++] = scoreDoc;
             }
@@ -359,13 +354,13 @@
         LeafReaderContext ctx,
         Weight filterWeight,
         KnnCollectorManager knnCollectorManager,
-        int nProbe,
+        float visitRatio,
         int visitingBudget
     ) throws IOException {
         final LeafReader reader = ctx.reader();
         final Bits liveDocs = reader.getLiveDocs();
 
-        KnnSearchStrategy searchStrategy = new IVFKnnSearchStrategy(nProbe);
+        KnnSearchStrategy searchStrategy = new IVFKnnSearchStrategy(visitRatio);
 
         if (filterWeight == null) {
             return approximateSearch(ctx, liveDocs, visitingBudget, knnCollectorManager, searchStrategy);
